--- conflicted
+++ resolved
@@ -199,14 +199,9 @@
 		// if warning event has been sent after target recovering
 		switch event.InvolvedObject.Kind {
 		case "Pod":
-<<<<<<< HEAD
-			if event.Type == corev1.EventTypeWarning {
-				if chaosv1beta1.CompareK8S(event.Reason, chaosv1beta1.ContainerUnhealthy) || chaosv1beta1.CompareK8S(event.Reason, chaosv1beta1.ContainerProbeWarning) {
-=======
 			switch {
 			case event.Type == corev1.EventTypeWarning:
-				if event.Reason == "Unhealthy" || event.Reason == "ProbeWarning" {
->>>>>>> 22d2c85f
+				if chaosv1beta1.CompareK8S(event.Reason, chaosv1beta1.ContainerUnhealthy) || chaosv1beta1.CompareK8S(event.Reason, chaosv1beta1.ContainerProbeWarning) {
 					lowerCasedMessage := strings.ToLower(event.Message)
 
 					switch {
@@ -233,11 +228,7 @@
 					"message", event.Message,
 					"timestamp", event.LastTimestamp.Time.Unix(),
 				)
-<<<<<<< HEAD
-			} else if chaosv1beta1.CompareK8S(event.Reason, chaosv1beta1.StartedContainer) {
-=======
-			case event.Reason == "Started":
->>>>>>> 22d2c85f
+			case chaosv1beta1.CompareK8S(event.Reason, chaosv1beta1.StartedContainer):
 				if recoverTimestamp == nil {
 					recoverTimestamp = &event.LastTimestamp.Time
 				}
