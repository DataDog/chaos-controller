--- conflicted
+++ resolved
@@ -470,13 +470,9 @@
 	}
 
 	// generate injection pods specs
-<<<<<<< HEAD
-	if err := r.generateChaosPods(instance, &targetChaosPods, target, targetNodeName, targetContainerIDs, targetPodIP); err != nil {
+	if err := r.generateChaosPods(instance, &targetChaosPods, target, targetNodeName, targetContainers, targetPodIP); err != nil {
 		return fmt.Errorf("error generating chaos pods: %w", err)
 	}
-=======
-	r.generateChaosPods(instance, &targetChaosPods, target, targetNodeName, targetContainers, targetPodIP)
->>>>>>> 52537308
 
 	if len(targetChaosPods) == 0 {
 		r.recordEventOnDisruption(instance, chaosv1beta1.EventEmptyDisruption, instance.Name)
@@ -1185,11 +1181,7 @@
 }
 
 // generateChaosPods generates a chaos pod for the given instance and disruption kind if set
-<<<<<<< HEAD
-func (r *DisruptionReconciler) generateChaosPods(instance *chaosv1beta1.Disruption, pods *[]*corev1.Pod, targetName string, targetNodeName string, targetContainerIDs []string, targetPodIP string) error {
-=======
-func (r *DisruptionReconciler) generateChaosPods(instance *chaosv1beta1.Disruption, pods *[]*corev1.Pod, targetName string, targetNodeName string, targetContainers map[string]string, targetPodIP string) {
->>>>>>> 52537308
+func (r *DisruptionReconciler) generateChaosPods(instance *chaosv1beta1.Disruption, pods *[]*corev1.Pod, targetName string, targetNodeName string, targetContainers map[string]string, targetPodIP string) error {
 	// generate chaos pods for each possible disruptions
 	for _, kind := range chaostypes.DisruptionKindNames {
 		subspec := instance.Spec.DisruptionKindPicker(kind)
