--- conflicted
+++ resolved
@@ -994,11 +994,11 @@
 		}
 
 		xargs := chaosapi.DisruptionArgs{
-<<<<<<< HEAD
 			Level:               level,
 			Kind:                kind,
 			TargetContainerIDs:  targetContainerIDs,
 			TargetName:          targetName,
+			TargetNodeName:      targetNodeName,
 			TargetPodIP:         targetPodIP,
 			DryRun:              instance.Spec.DryRun,
 			DisruptionName:      instance.Name,
@@ -1009,23 +1009,6 @@
 			DNSServer:           r.InjectorDNSDisruptionDNSServer,
 			KubeDNS:             r.InjectorDNSDisruptionKubeDNS,
 			ChaosNamespace:      r.ChaosNamespace,
-=======
-			Level:                           level,
-			Kind:                            kind,
-			TargetContainerIDs:              targetContainerIDs,
-			TargetName:                      targetName,
-			TargetNodeName:                  targetNodeName,
-			TargetPodIP:                     targetPodIP,
-			DryRun:                          instance.Spec.DryRun,
-			DisruptionName:                  instance.Name,
-			DisruptionNamespace:             instance.Namespace,
-			OnInit:                          instance.Spec.OnInit,
-			MetricsSink:                     r.MetricsSink.GetSinkName(),
-			AllowedHosts:                    r.InjectorNetworkDisruptionAllowedHosts,
-			DNSServer:                       r.InjectorDNSDisruptionDNSServer,
-			KubeDNS:                         r.InjectorDNSDisruptionKubeDNS,
-			InjectorServiceAccountNamespace: r.InjectorServiceAccountNamespace,
->>>>>>> 3a2db438
 		}
 
 		// generate args for pod
