--- conflicted
+++ resolved
@@ -29,11 +29,7 @@
 
 	"github.com/DataDog/chaos-controller/api/v1beta1"
 	"github.com/DataDog/chaos-controller/cloudservice"
-<<<<<<< HEAD
-	cloudtypes "github.com/DataDog/chaos-controller/cloudservice/types"
-=======
 	"github.com/DataDog/chaos-controller/cloudservice/types"
->>>>>>> e4a67cc0
 	"go.uber.org/zap"
 	k8serrors "k8s.io/apimachinery/pkg/api/errors"
 	"k8s.io/apimachinery/pkg/labels"
@@ -98,25 +94,6 @@
 // transformCloudSpecToHostsSpec from a cloud spec disruption, get all ip ranges of services provided and transform them into a list of hosts spec
 func transformCloudSpecToHostsSpec(log *zap.SugaredLogger, cloudManager *cloudservice.CloudServicesProvidersManager, cloudSpec *v1beta1.NetworkDisruptionCloudSpec) ([]v1beta1.NetworkDisruptionHostSpec, error) {
 	hosts := []v1beta1.NetworkDisruptionHostSpec{}
-<<<<<<< HEAD
-	clouds := map[cloudtypes.CloudProviderName]*[]v1beta1.NetworkDisruptionCloudServiceSpec{}
-
-	if cloudSpec.AWSServiceList != nil {
-		clouds[cloudtypes.CloudProviderAWS] = cloudSpec.AWSServiceList
-	}
-
-	if cloudSpec.GCPServiceList != nil {
-		clouds[cloudtypes.CloudProviderGCP] = cloudSpec.GCPServiceList
-	}
-
-	for cloudName, serviceList := range clouds {
-		serviceListNames := []string{}
-		for _, service := range *serviceList {
-			serviceListNames = append(serviceListNames, service.ServiceName)
-		}
-
-		ipRangesPerService, err := cloudManager.GetServicesIPRanges(cloudName, serviceListNames)
-=======
 	clouds := cloudSpec.TransformToCloudMap()
 
 	for cloudName, serviceList := range clouds {
@@ -127,19 +104,10 @@
 		}
 
 		ipRangesPerService, err := cloudManager.GetServicesIPRanges(types.CloudProviderName(cloudName), serviceListNames)
->>>>>>> e4a67cc0
 		if err != nil {
 			return nil, err
 		}
 
-<<<<<<< HEAD
-		for _, serviceSpec := range *serviceList {
-			for _, ipRange := range ipRangesPerService[serviceSpec.ServiceName] {
-				hosts = append(hosts, v1beta1.NetworkDisruptionHostSpec{
-					Host:     ipRange,
-					Protocol: serviceSpec.Protocol,
-					Flow:     serviceSpec.Flow,
-=======
 		for _, serviceSpec := range serviceList {
 			for _, ipRange := range ipRangesPerService[serviceSpec.ServiceName] {
 				hosts = append(hosts, v1beta1.NetworkDisruptionHostSpec{
@@ -147,7 +115,6 @@
 					Protocol:  serviceSpec.Protocol,
 					Flow:      serviceSpec.Flow,
 					ConnState: serviceSpec.ConnState,
->>>>>>> e4a67cc0
 				})
 			}
 		}
