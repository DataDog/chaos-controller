--- conflicted
+++ resolved
@@ -50,19 +50,6 @@
 
 func main() {
 	var (
-<<<<<<< HEAD
-		metricsAddr             string
-		enableLeaderElection    bool
-		deleteOnly              bool
-		sink                    string
-		injectorAnnotations     map[string]string
-		injectorServiceAccount  string
-		injectorImage           string
-		imagePullSecrets        string
-		admissionWebhookCertDir string
-		admissionWebhookHost    string
-		admissionWebhookPort    int
-=======
 		metricsAddr                     string
 		enableLeaderElection            bool
 		deleteOnly                      bool
@@ -71,10 +58,10 @@
 		injectorServiceAccount          string
 		injectorServiceAccountNamespace string
 		injectorImage                   string
+		imagePullSecrets                string
 		admissionWebhookCertDir         string
 		admissionWebhookHost            string
 		admissionWebhookPort            int
->>>>>>> 3d0d7a9f
 	)
 
 	pflag.StringVar(&metricsAddr, "metrics-addr", ":8080", "The address the metric endpoint binds to.")
@@ -133,19 +120,6 @@
 
 	// create reconciler
 	r := &controllers.DisruptionReconciler{
-<<<<<<< HEAD
-		Client:                 mgr.GetClient(),
-		BaseLog:                logger,
-		Scheme:                 mgr.GetScheme(),
-		Recorder:               mgr.GetEventRecorderFor("disruption-controller"),
-		MetricsSink:            ms,
-		TargetSelector:         controllers.RunningTargetSelector{},
-		DeleteOnly:             deleteOnly,
-		InjectorAnnotations:    injectorAnnotations,
-		InjectorServiceAccount: injectorServiceAccount,
-		InjectorImage:          injectorImage,
-		ImagePullSecrets:       imagePullSecrets,
-=======
 		Client:                          mgr.GetClient(),
 		BaseLog:                         logger,
 		Scheme:                          mgr.GetScheme(),
@@ -157,7 +131,7 @@
 		InjectorServiceAccount:          injectorServiceAccount,
 		InjectorImage:                   injectorImage,
 		InjectorServiceAccountNamespace: injectorServiceAccountNamespace,
->>>>>>> 3d0d7a9f
+		ImagePullSecrets:                imagePullSecrets,
 	}
 
 	if err := r.SetupWithManager(mgr); err != nil {
