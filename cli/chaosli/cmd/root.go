// Unless explicitly stated otherwise all files in this repository are licensed
// under the Apache License Version 2.0.
// This product includes software developed at Datadog (https://www.datadoghq.com/).
// Copyright 2023 Datadog, Inc.

package cmd

import (
	"fmt"
	"log"
	"os"
	"time"

	"github.com/DataDog/chaos-controller/api/v1beta1"
	"github.com/DataDog/chaos-controller/ddmark"
	"github.com/spf13/cobra"

	homedir "github.com/mitchellh/go-homedir"
	"github.com/spf13/viper"
)

// Version will be set with the -ldflags option at compile time
var Version = "v0"
var cfgFile string
var ddMarkClient ddmark.Client

// rootCmd represents the base command when called without any subcommands
var rootCmd = &cobra.Command{
	Use:   "chaosli",
	Short: "Chaos Controller CLI to aid with Disruption Configurations.",
	Long: `
Chaos Controller CLI that will aid with dealing with Disruption Configurations.
This tool can do things like, help you create new Disruptions given straightforward inputs,
Validate your disruption configurations for structure, explaining a disruption configuration
in english for better understanding, and more.`,
	// Uncomment the following line if your bare application
	// has an action associated with it:
	// Run: func(cmd *cobra.Command, args []string) { },
}

// Execute adds all child commands to the root command and sets flags appropriately.
// This is called by main.main(). It only needs to happen once to the rootCmd.
func Execute() {
	_ = rootCmd.Execute()

	defer func() {
		if err := ddMarkClient.CleanupLibraries(); err != nil {
			log.Fatal(err)
		}
	}()
}

func init() {
	initDDMark()

	// run initConfig function before each Run() of each command having a Run() method
	cobra.OnInitialize(initConfig)
<<<<<<< HEAD
	cobra.OnInitialize(func() {
		var err error
		ddMarkClient, err = ddmark.NewClient(v1beta1.EmbeddedChaosAPI)
		if err != nil {
			log.Fatalf("ddmark didn't init properly: %s", err.Error())
		}
	})
=======

>>>>>>> 8d4a392e
	// Here you will define your flags and configuration settings.
	// Cobra supports persistent flags, which, if defined here,
	// will be global for your application.
	rootCmd.AddCommand(createCmd)
	rootCmd.AddCommand(validateCmd)
	rootCmd.AddCommand(explainCmd)
	rootCmd.AddCommand(contextCmd)
	rootCmd.AddCommand(versionCmd)

	rootCmd.PersistentFlags().StringVar(&cfgFile, "config", "", "config file (default is $HOME/.chaosli.yaml)")

	// Cobra also supports local flags, which will only run
	// when this action is called directly.
	rootCmd.Flags().BoolP("toggle", "t", false, "Help message for toggle")
}

// initConfig reads in config file and ENV variables if set.
func initConfig() {
	if cfgFile != "" {
		// Use config file from the flag.
		viper.SetConfigFile(cfgFile)
	} else {
		// Find home directory.
		home, err := homedir.Dir()
		if err != nil {
			fmt.Println(err)
			return
		}

		// Search config in home directory with name ".chaosli" (without extension).
		viper.AddConfigPath(home)
		viper.SetConfigName(".chaosli")
	}

	viper.AutomaticEnv() // read in environment variables that match

	// If a config file is found, read it in.
	if err := viper.ReadInConfig(); err == nil {
		fmt.Fprintln(os.Stderr, "Using config file:", viper.ConfigFileUsed())
	}
}

func initDDMark() {
	var err error

	ddMarkClient, err = ddmark.NewClient(v1beta1.EmbeddedChaosAPI)
	if err != nil {
		log.Fatalf("ddmark didn't init properly, err: %v", err)
	}
}

func DisruptionFromFile(path string) (v1beta1.Disruption, error) {
	parsedSpec := ReadUnmarshalValidate(path)

	return parsedSpec, nil
}

func PrintSeparator() {
	fmt.Println("=======================================================================================================================================")
	// after a separator we should assume there is information we want the user to read before more prints start
	// flooding the terminal. That is why we add this sleep of 2 seconds to give some time for the user to
	// digest the new information before consuming the next
	time.Sleep(2 * time.Second)
}

func ReadUnmarshalValidate(path string) v1beta1.Disruption {
	parsedSpec, err := v1beta1.ReadUnmarshal(path)
	if err != nil {
		log.Fatalf("there were problems reading the disruption at this path: %v", err)
	}

	if err = RunAllValidation(*parsedSpec, path); err != nil {
		log.Fatalf("there were some problems when validating your disruption:\n%v", err)
	}

	return *parsedSpec
}<|MERGE_RESOLUTION|>--- conflicted
+++ resolved
@@ -55,17 +55,6 @@
 
 	// run initConfig function before each Run() of each command having a Run() method
 	cobra.OnInitialize(initConfig)
-<<<<<<< HEAD
-	cobra.OnInitialize(func() {
-		var err error
-		ddMarkClient, err = ddmark.NewClient(v1beta1.EmbeddedChaosAPI)
-		if err != nil {
-			log.Fatalf("ddmark didn't init properly: %s", err.Error())
-		}
-	})
-=======
-
->>>>>>> 8d4a392e
 	// Here you will define your flags and configuration settings.
 	// Cobra supports persistent flags, which, if defined here,
 	// will be global for your application.
