// Unless explicitly stated otherwise all files in this repository are licensed
// under the Apache License Version 2.0.
// This product includes software developed at Datadog (https://www.datadoghq.com/).
// Copyright 2023 Datadog, Inc.

package main

import (
	"context"
	"fmt"
	"io/ioutil"
	"os"
	"os/signal"
	"strings"
	"syscall"
	"time"

	chaosapi "github.com/DataDog/chaos-controller/api"
	"github.com/DataDog/chaos-controller/api/v1beta1"
	"github.com/DataDog/chaos-controller/cgroup"
	"github.com/DataDog/chaos-controller/container"
	"github.com/DataDog/chaos-controller/env"
	"github.com/DataDog/chaos-controller/injector"
	logger "github.com/DataDog/chaos-controller/log"
	"github.com/DataDog/chaos-controller/netns"
	"github.com/DataDog/chaos-controller/network"
	"github.com/DataDog/chaos-controller/o11y/metrics"
	metricstypes "github.com/DataDog/chaos-controller/o11y/metrics/types"
	chaostypes "github.com/DataDog/chaos-controller/types"
	"github.com/DataDog/chaos-controller/utils"

	"github.com/cenkalti/backoff"
	"github.com/spf13/cobra"
	"go.uber.org/zap"
	v1 "k8s.io/api/core/v1"
	metav1 "k8s.io/apimachinery/pkg/apis/meta/v1"
	"k8s.io/apimachinery/pkg/watch"
	"k8s.io/client-go/kubernetes"
	"k8s.io/client-go/rest"
	"sigs.k8s.io/controller-runtime/pkg/controller/controllerutil"
)

const (
	readinessProbeFile = "/tmp/readiness_probe"
	chaosInitContName  = "chaos-handler"
)

var rootCmd = &cobra.Command{
	Use:               "chaos-injector",
	Short:             "Datadog chaos failures injection application",
	Run:               nil,
	PersistentPostRun: cleanAndExit,
}

var (
<<<<<<< HEAD
	log                  *zap.SugaredLogger
	dryRun               bool
	ms                   metrics.Sink
	metricsCfg           metricstypes.SinkConfig
	level                string
	rawTargetContainers  []string // contains name:id containers
	targetContainers     map[string]string
	targetPodIP          string
	disruptionName       string
	disruptionNamespace  string
	chaosNamespace       string
	targetName           string
	targetNodeName       string
	onInit               bool
	pulseInitialDelay    time.Duration
	pulseActiveDuration  time.Duration
	pulseDormantDuration time.Duration
	deadlineRaw          string
	handlerPID           uint32
	configs              []injector.Config
	signals              chan os.Signal
	injectors            []injector.Injector
	readyToInject        bool
	dnsServer            string
	kubeDNS              string
	clientset            *kubernetes.Clientset
=======
	disruptionArgs      chaosapi.DisruptionArgs
	disruptionLevelRaw  string
	log                 *zap.SugaredLogger
	ms                  metrics.Sink
	rawTargetContainers []string // contains name:id containers
	deadlineRaw         string
	deadline            time.Time
	handlerPID          uint32
	configs             []injector.Config
	signals             chan os.Signal
	injectors           []injector.Injector
	readyToInject       bool
	clientset           *kubernetes.Clientset
>>>>>>> cf3e887d
)

func init() {
	rootCmd.AddCommand(networkDisruptionCmd)
	rootCmd.AddCommand(nodeFailureCmd)
	rootCmd.AddCommand(containerFailureCmd)
	rootCmd.AddCommand(cpuPressureCmd)
	rootCmd.AddCommand(diskFailureCmd)
	rootCmd.AddCommand(diskPressureCmd)
	rootCmd.AddCommand(dnsDisruptionCmd)
	rootCmd.AddCommand(grpcDisruptionCmd)

	// basic args
<<<<<<< HEAD
	rootCmd.PersistentFlags().BoolVar(&dryRun, "dry-run", false, "Enable dry-run mode")
	rootCmd.PersistentFlags().StringVar(&metricsCfg.SinkDriver, "metrics-sink", "noop", "Metrics sink (datadog, or noop)")
	rootCmd.PersistentFlags().StringVar(&level, "level", "", "Level of injection (either pod or node)")
=======
	rootCmd.PersistentFlags().BoolVar(&disruptionArgs.DryRun, "dry-run", false, "Enable dry-run mode")
	rootCmd.PersistentFlags().StringVar(&disruptionArgs.MetricsSink, "metrics-sink", "noop", "Metrics sink (datadog, or noop)")
	rootCmd.PersistentFlags().StringVar(&disruptionLevelRaw, "level", "", "Level of injection (either pod or node)")
>>>>>>> cf3e887d
	rootCmd.PersistentFlags().StringSliceVar(&rawTargetContainers, "target-containers", []string{}, "Targeted containers")
	rootCmd.PersistentFlags().StringVar(&disruptionArgs.TargetPodIP, "target-pod-ip", "", "Pod IP of targeted pod")
	rootCmd.PersistentFlags().BoolVar(&disruptionArgs.OnInit, "on-init", false, "Apply the disruption on initialization, requiring a synchronization with the chaos-handler container")
	rootCmd.PersistentFlags().DurationVar(&disruptionArgs.PulseInitialDelay, "pulse-initial-delay", time.Duration(0), "Duration to wait after injector starts before beginning the activeDuration")
	rootCmd.PersistentFlags().DurationVar(&disruptionArgs.PulseActiveDuration, "pulse-active-duration", time.Duration(0), "Duration of the disruption being active in a pulsing disruption (empty if the disruption is not pulsing)")
	rootCmd.PersistentFlags().DurationVar(&disruptionArgs.PulseDormantDuration, "pulse-dormant-duration", time.Duration(0), "Duration of the disruption being dormant in a pulsing disruption (empty if the disruption is not pulsing)")
	rootCmd.PersistentFlags().StringVar(&deadlineRaw, "deadline", "", "Timestamp at which the disruption must be over by")
	rootCmd.PersistentFlags().StringVar(&disruptionArgs.DNSServer, "dns-server", "8.8.8.8", "IP address of the upstream DNS server")
	rootCmd.PersistentFlags().StringVar(&disruptionArgs.KubeDNS, "kube-dns", "off", "Whether to use kube-dns for DNS resolution (off, internal, all)")
	rootCmd.PersistentFlags().StringVar(&disruptionArgs.ChaosNamespace, "chaos-namespace", "chaos-engineering", "Namespace that contains this chaos pod")

	// log context args
	rootCmd.PersistentFlags().StringVar(&disruptionArgs.DisruptionName, "log-context-disruption-name", "", "Log value: current disruption name")
	rootCmd.PersistentFlags().StringVar(&disruptionArgs.DisruptionNamespace, "log-context-disruption-namespace", "", "Log value: current disruption namespace")
	rootCmd.PersistentFlags().StringVar(&disruptionArgs.TargetName, "log-context-target-name", "", "Log value: current target name")
	rootCmd.PersistentFlags().StringVar(&disruptionArgs.TargetNodeName, "log-context-target-node-name", "", "Log value: node hosting the current target pod")

	_ = cobra.MarkFlagRequired(rootCmd.PersistentFlags(), "level")
	cobra.OnInitialize(initLogger)
	cobra.OnInitialize(initMetricsSink)
	cobra.OnInitialize(initConfig)
	cobra.OnInitialize(initExitSignalsHandler)
}

func main() {
	// handle metrics sink client close on exit
	defer func() {
		log.Infow("closing metrics sink client before exiting", "sink", ms.GetSinkName())

		if err := ms.Close(); err != nil {
			log.Errorw("error closing metrics sink client", "error", err, "sink", ms.GetSinkName())
		}
	}()

	// execute command
	if err := rootCmd.Execute(); err != nil {
		os.Exit(1) //nolint:gocritic
	}
}

// initLogger initializes a zap logger
func initLogger() {
	var err error

	// prepare logger
	log, err = logger.NewZapLogger()
	if err != nil {
		fmt.Printf("error while creating logger: %v", err)
		os.Exit(2)
	}

	log = log.With(
		"disruptionName", disruptionArgs.DisruptionName,
		"disruptionNamespace", disruptionArgs.DisruptionNamespace,
		"targetName", disruptionArgs.TargetName,
		"targetNodeName", disruptionArgs.TargetNodeName,
	)
}

// initMetricsSink initializes a metrics sink depending on the given flag
func initMetricsSink() {
	var err error

<<<<<<< HEAD
	metricsCfg.SinkApp = string(metricstypes.SinkAppInjector)
	ms, err = metrics.GetSink(metricsCfg)

=======
	ms, err = metrics.GetSink(types.SinkDriver(disruptionArgs.MetricsSink), types.SinkAppInjector)
>>>>>>> cf3e887d
	if err != nil {
		log.Errorw("error while creating metric sink, switching to noop sink", "error", err)

		metricsCfg.SinkDriver = string(metricstypes.SinkDriverNoop)

		ms, _ = metrics.GetSink(metricsCfg)
	}
}

func initManagers(pid uint32) (netns.Manager, cgroup.Manager, error) {
	netnsMgr, err := netns.NewManager(log, pid)
	if err != nil {
		return nil, nil, fmt.Errorf("error creating network namespace manager: %w", err)
	}

	// retrieve cgroup mount path set in env or fallback to the default value
	cgroupMount := ""
	if mount, exists := os.LookupEnv(env.InjectorMountCgroup); exists {
		cgroupMount = mount
	} else {
		// process ID 1 is usually the init process primarily responsible for starting and shutting down the system
		// originally, process ID 1 was not specifically reserved for init by any technical measures
		// it simply had this ID as a natural consequence of being the first process invoked by the kernel
		cgroupMount = "/proc/1/root/sys/fs/cgroup"
	}

	// create cgroups manager
	cgroupMgr, err := cgroup.NewManager(disruptionArgs.DryRun, pid, cgroupMount, log)
	if err != nil {
		return nil, nil, fmt.Errorf("error creating cgroup manager: %w", err)
	}

	return netnsMgr, cgroupMgr, nil
}

// initConfig initializes the injector config and main components from the given flags
func initConfig() {
	pids := []uint32{}
	ctns := []container.Container{}
	dnsConfig := network.DNSConfig{DNSServer: disruptionArgs.DNSServer, KubeDNS: disruptionArgs.KubeDNS}

	// log when dry-run mode is enabled
	if disruptionArgs.DryRun {
		log.Warn("dry run mode enabled, no disruption will be injected but most of the commands will still be executed to simulate it as much as possible")
	}

	disruptionArgs.TargetContainers = map[string]string{}

	// parse target-containers
	for _, cnt := range rawTargetContainers {
		splittedCntInfo := strings.SplitN(cnt, ";", 2)

		if len(splittedCntInfo) == 2 {
			disruptionArgs.TargetContainers[splittedCntInfo[0]] = splittedCntInfo[1]
		}
	}

	// assign to the pointer to level the new value to persist it after this method
	disruptionArgs.Level = chaostypes.DisruptionLevel(disruptionLevelRaw)

	switch disruptionArgs.Level {
	case chaostypes.DisruptionLevelPod:
		// check for container ID flag
		if len(disruptionArgs.TargetContainers) == 0 {
			log.Error("--target-containers flag must be passed when --level=pod")

			return
		}

		for _, containerID := range disruptionArgs.TargetContainers {
			// retrieve container info
			ctn, err := container.New(containerID)
			if err != nil {
				log.Errorw("can't create container object", "error", err)

				return
			}

			log.Infow("injector targeting container", "containerID", containerID, "container name", ctn.Name())

			pid := ctn.PID()

			// keep pid for later if this is a chaos handler container
			if disruptionArgs.OnInit && ctn.Name() == chaosInitContName {
				handlerPID = pid
			}

			ctns = append(ctns, ctn)
			pids = append(pids, pid)
		}

		// check for pod IP flag
		if disruptionArgs.TargetPodIP == "" {
			log.Error("--target-pod-ip flag must be passed when --level=pod")

			return
		}
	case chaostypes.DisruptionLevelNode:
		pids = []uint32{1}
		ctns = []container.Container{nil}
	default:
		log.Errorf("unknown level: %s", disruptionArgs.Level)

		return
	}

	// create kubernetes clientset
	config, err := rest.InClusterConfig()
	if err != nil {
		log.Errorw("error getting kubernetes client config", "error", err)

		return
	}

	clientset, err = kubernetes.NewForConfig(config)
	if err != nil {
		log.Errorw("error creating kubernetes client", "error", err)

		return
	}

	// create injector configs
	for i, pid := range pids {
		// create network namespace manager
		netnsMgr, cgroupMgr, err := initManagers(pid)
		if err != nil {
			log.Errorw(err.Error(), "pid", pid)

			return
		}

		deadline, err = time.Parse(time.RFC3339, deadlineRaw)
		if err != nil {
			deadline = time.Now().Add(time.Minute * 5)

			log.Errorw("unable to determine disruption deadline, will self-terminate in one hour instead", "err", err)
		}

		// generate injector config
		config := injector.Config{
			Log:                log,
			MetricsSink:        ms,
			TargetContainer:    ctns[i],
			DisruptionDeadline: deadline,
			Cgroup:             cgroupMgr,
			Netns:              netnsMgr,
			K8sClient:          clientset,
			DNS:                dnsConfig,
			Disruption:         disruptionArgs,
		}

		configs = append(configs, config)
	}

	// mark the disruption as ready to be injected only when all injector configurations are successfully created
	readyToInject = true
}

// initExitSignalsHandler initializes the exit signal handler
func initExitSignalsHandler() {
	// signals needs to be a buffered channel, so that we can receive a signal anytime during the injection process
	// as an unbuffered channel will ignore signals sent before it begins listening. We can keep the buffer size to `1` here
	// as no matter how many SIGINT or SIGTERMs we receive, we want to carry out the same action: clean and die
	signals = make(chan os.Signal, 1)
	signal.Notify(signals, syscall.SIGINT, syscall.SIGTERM)
}

// initPodWatch initializes the target pod watcher
func initPodWatch(resourceVersion string) (<-chan watch.Event, error) {
	podWatcher, err := clientset.CoreV1().Pods(disruptionArgs.DisruptionNamespace).Watch(context.Background(), metav1.ListOptions{
		FieldSelector:       "metadata.name=" + disruptionArgs.TargetName,
		ResourceVersion:     resourceVersion,
		AllowWatchBookmarks: true,
	})

	return podWatcher.ResultChan(), err
}

// inject all the disruptions using the list of injectors
// returns true if injection succeeded, false otherwise
func inject(kind string, sendToMetrics bool, reinjection bool) bool {
	errOnInject := false

	for _, inj := range injectors {
		// start injection, do not fatal on error so we keep the pod
		// running, allowing the cleanup to happen
		if err := inj.Inject(); err != nil {
			errOnInject = true

			if sendToMetrics {
				if reinjection {
					handleMetricError(ms.MetricReinjected(false, kind, nil))
				} else {
					handleMetricError(ms.MetricInjected(false, kind, nil))
				}
			}

			log.Errorw("disruption injection failed", "error", err)
		} else {
			if sendToMetrics {
				if reinjection {
					handleMetricError(ms.MetricReinjected(true, kind, nil))
				} else {
					handleMetricError(ms.MetricInjected(true, kind, nil))
				}
			}

			if reinjection {
				log.Infof("disruption %s is reinjected", inj.GetDisruptionKind())
			} else {
				log.Infof("disruption %s injected", inj.GetDisruptionKind())
			}
		}
	}

	if errOnInject {
		log.Errorf("an injector could not inject the disruption successfully, please look at the logs above for more details")
	}

	return !errOnInject
}

// reinject reinitialize conf, clean and inject all the disruptions
func reinject(cmdName string) error {
	var err error

	// Clean all injections to reinject on an empty slate
	if ok := clean(cmdName, true, true); !ok {
		log.Errorw("couldn't clean targets before reinjection. Reinjecting anyway")
	}

	// We rebuild and update the configuration
	for ctnName, ctnID := range disruptionArgs.TargetContainers {
		if ctnName == chaosInitContName && disruptionArgs.OnInit {
			continue
		}

		for i, conf := range configs {
			if conf.TargetContainer == nil || conf.TargetContainer.Name() != ctnName {
				continue
			}

			conf.TargetContainer, err = container.New(ctnID)
			if err != nil {
				log.Warnw("can't create container object", "error", err)

				continue
			}

			// create network namespace and cgroup  manager
			conf.Netns, conf.Cgroup, err = initManagers(conf.TargetContainer.PID())
			if err != nil {
				log.Warnw("can't reinitialize netns manager and cgroup manager", "error", err)

				continue
			}

			injectors[i].UpdateConfig(conf)

			break
		}
	}

	// Reinject target
	if ok := inject(cmdName, true, true); !ok {
		return fmt.Errorf("couldn't reinject target")
	}

	return nil
}

// clean will remove or undo all the disruptions using the list of injectors
// returns true if cleanup succeeded, false otherwise
func clean(kind string, sendToMetrics bool, reinjectionClean bool) bool {
	errOnClean := false

	for _, inj := range injectors {
		// start cleanup which is retried up to 3 times using an exponential backoff algorithm
		if err := backoff.RetryNotify(inj.Clean, backoff.WithMaxRetries(backoff.NewExponentialBackOff(), 3), retryNotifyHandler); err != nil {
			errOnClean = true

			if sendToMetrics {
				if reinjectionClean {
					handleMetricError(ms.MetricCleanedForReinjection(false, kind, nil))
				} else {
					handleMetricError(ms.MetricCleaned(false, kind, nil))
				}
			}

			log.Errorw("disruption cleaning failed", "error", err)
		} else {
			log.Infof("disruption %s cleaned", inj.GetDisruptionKind())
		}

		if sendToMetrics {
			if reinjectionClean {
				handleMetricError(ms.MetricCleanedForReinjection(true, kind, nil))
			} else {
				handleMetricError(ms.MetricCleaned(true, kind, nil))
			}
		}
	}

	if errOnClean {
		log.Errorw("an injector could not clean the disruption successfully, please look at the logs above for more details")
	}

	return !errOnClean
}

// pulse pulse disruptions (injection and cleaning)
// nolint: unparam,staticcheck
func pulse(isInjected *bool, sleepDuration *time.Duration, action func(string, bool, bool) bool, cmdName string) (func(string, bool, bool) bool, error) {
	actionName := ""

	if !*isInjected {
		action = inject
		actionName = "inject"
		*sleepDuration = disruptionArgs.PulseDormantDuration
	} else {
		action = clean
		actionName = "clean"
		*sleepDuration = disruptionArgs.PulseActiveDuration
	}

	if ok := action(cmdName, true, true); !ok {
		return nil, fmt.Errorf("error on pulsing disruption mechanism when attempting to %s", actionName)
	}

	newInjected := !*isInjected
	*isInjected = newInjected

	return action, nil
}

// injectAndWait injects the disruption with the configured injector and waits
// for an exit signal to be sent
func injectAndWait(cmd *cobra.Command, args []string) {
	// early exit if an injector configuration failed to be generated during initialization
	if !readyToInject || len(injectors) == 0 {
		log.Error("an injector could not be configured successfully during initialization, aborting the injection now")

		return
	}

	if disruptionArgs.PulseInitialDelay > 0 {
		log.Infow("waiting for initialDelay to pass", "initialDelay", disruptionArgs.PulseInitialDelay)
		select {
		case <-time.After(disruptionArgs.PulseInitialDelay):
			break
		case sig := <-signals:
			log.Infow("an exit signal has been received", "signal", sig.String())

			return
		}
	}

	log.Infow("injecting the disruption", "kind", cmd.Name())

	injectSuccess := inject(cmd.Name(), true, false)

	// create and write readiness probe file if injection succeeded so the pod is marked as ready
	if injectSuccess {
		log.Infof("disruption(s) injected, now waiting for an exit signal")

		if err := ioutil.WriteFile(readinessProbeFile, []byte("1"), 0o400); err != nil {
			log.Errorw("error writing readiness probe file", "error", err)
		}
	}

	// once injected, send a signal to the handler container so it can exit and let other containers go on
	if disruptionArgs.OnInit {
		log.Info("notifying the handler container that injection is now done")

		// ensure a handler container was found
		if handlerPID != 0 {
			// retrieve handler container process to send a signal
			handlerProcess, err := os.FindProcess(int(handlerPID))
			if err != nil {
				log.Errorw("error retrieving handler container process", "error", err)
			}

			// send the SIGUSR1 signal
			if err := handlerProcess.Signal(syscall.SIGUSR1); err != nil {
				log.Errorw("error sending a SIGUSR1 signal to the handler container process", "error", err, "pid", handlerPID)
			}
		} else {
			log.Error("the --on-init flag was provided but no handler container could be found")
		}
	}

	switch {
	case !injectSuccess:
		break
	// those disruptions should not watch target to re-inject on container restart
	case v1beta1.DisruptionIsNotReinjectable((chaostypes.DisruptionKindName)(cmd.Name())):
	case disruptionArgs.Level == chaostypes.DisruptionLevelNode:
		if disruptionArgs.PulseActiveDuration > 0 && disruptionArgs.PulseDormantDuration > 0 {
			var (
				action func(string, bool, bool) bool
				err    error
			)

			isInjected := true
			sleepDuration := disruptionArgs.PulseActiveDuration

			// using a label for the loop to be able to break out of it
		pulsingLoop:
			for { // This loop will wait, clean, wait, inject until a signal is received
				select { // Quit on signal reception or sleep and injects / cleans the disruptions
				case sig := <-signals:
					log.Infow("an exit signal has been received", "signal", sig.String())

					return
				case <-time.After(getDuration(deadline)):
					log.Infow("duration has expired")

					return
				case <-time.After(sleepDuration):
					action, err = pulse(&isInjected, &sleepDuration, action, cmd.Name())
					if err != nil {
						log.Errorf(err.Error())

						// break of PulsingLoop only
						break pulsingLoop
					}
				}
			}
		}
	default:
		if disruptionArgs.OnInit {
			log.Debugw("the init container will not get restarted on container restart")
		}

		// we watch for targeted pod containers restart to reinject
		if err := watchTargetAndReinject(deadline, cmd.Name(), disruptionArgs.PulseActiveDuration, disruptionArgs.PulseDormantDuration); err != nil {
			log.Errorw("couldn't continue watching targeted pod", "err", err)
		} else {
			return
		}
	}

	// wait for an exit signal, this is a blocking call
	select {
	case sig := <-signals:
		log.Infow("an exit signal has been received", "signal", sig.String())
	case <-time.After(getDuration(deadline)):
		log.Infow("duration has expired")
	}
}

// watchTargetAndReinject handle reinjection of the disruption on container restart
func watchTargetAndReinject(deadline time.Time, commandName string, pulseActiveDuration time.Duration, pulseDormantDuration time.Duration) error {
	// we keep track of resource version in case of errors during watch to pick up where we were before the error
	resourceVersion, err := getPodResourceVersion()
	if err != nil {
		return err
	}

	pulseIndexIsInjected := true

	var pulseSleepDuration time.Duration

	// set sleepDuration to after deadline duration to never go into the pulsing condition
	if pulseActiveDuration > 0 && pulseDormantDuration > 0 {
		pulseSleepDuration = pulseActiveDuration
	} else {
		pulseSleepDuration = getDuration(deadline) + time.Hour
	}

	var channel <-chan watch.Event

	var actionOnPulse func(string, bool, bool) bool

	for {
		if channel == nil {
			if channel, err = initPodWatch(resourceVersion); err != nil {
				return err
			}
		}

		select {
		case sig := <-signals:
			log.Infow("an exit signal has been received", "signal", sig.String())
			// We've already consumed the signal from the channel, so our caller won't find it when checking after we return.
			// Thus we need to put the signal back into the channel. We do it in a gothread in case we are blocked when writing to the channel
			go func() { signals <- sig }()

			return nil
		case <-time.After(getDuration(deadline)):
			log.Infow("duration has expired")

			return nil
		// shouldn't go there if it's not a pulsing disruption
		case <-time.After(pulseSleepDuration):
			if pulseActiveDuration == 0 || pulseDormantDuration == 0 {
				break
			}

			actionOnPulse, err = pulse(&pulseIndexIsInjected, &pulseSleepDuration, actionOnPulse, commandName)
			if err != nil {
				return err
			}
		case event, ok := <-channel: // We have changes in the pod watched
			log.Debugw("received event during target watch", "type", event.Type)

			if !ok {
				channel = nil

				continue
			}

			pod, ok := event.Object.(*v1.Pod)
			if !ok {
				log.Debugw("received event was not a pod", "event", event, "event.Object", event.Object)

				status, sok := event.Object.(*metav1.Status)
				if sok {
					if status.Code == 410 {
						// Status Code 410 indicates our resource version has expired
						// Get the newest resource version and re-create the channel
						updResourceVersion, err := getPodResourceVersion()
						if err != nil {
							return fmt.Errorf("could not get latest resource version: %w", err)
						}

						if updResourceVersion == resourceVersion {
							// We don't have the latest resource version, but we can't seem to find a new one.
							// Wait 10 seconds and retry.
							time.Sleep(time.Second * 10)
							// An unset resource version is an implicit "latest" request.
							resourceVersion = ""
						} else {
							resourceVersion = updResourceVersion
						}

						channel = nil

						log.Debugw("restarting pod watching channel with newest resource version", "resourceVersion", resourceVersion)

						continue
					}
				}

				return fmt.Errorf("watched object received from event is not a pod")
			}

			if event.Type == watch.Bookmark {
				resourceVersion = pod.ResourceVersion
				channel = nil

				log.Debugw("received bookmark event, new resource version found", "resourceVersion", pod.ResourceVersion)
			}

			if event.Type != watch.Modified {
				continue
			}

			notReady := false

			// We wait for the pod to have all containers ready.
			for _, status := range pod.Status.ContainerStatuses {
				// we don't control the state of the init container
				if disruptionArgs.TargetContainers[status.Name] == "" || (disruptionArgs.OnInit && status.Name == chaosInitContName) {
					continue
				}

				if status.Started == nil || (status.Started != nil && !*status.Started) {
					notReady = true

					break
				}
			}

			if notReady {
				continue
			}

			hasChanged, err := updateTargetContainersAndDetectChange(pod)
			if err != nil {
				return err
			}

			if hasChanged {
				if err := reinject(commandName); err != nil {
					return err
				}
			}
		}
	}
}

// cleanAndExit cleans the disruption with the configured injector and exits nicely
func cleanAndExit(cmd *cobra.Command, args []string) {
	// 1 or more injectors failed to clean, we exit
	if ok := clean(cmd.Name(), true, false); !ok {
		os.Exit(1)
	}

	if err := backoff.RetryNotify(cleanFinalizer, backoff.WithMaxRetries(backoff.NewExponentialBackOff(), 3), retryNotifyHandler); err != nil {
		log.Errorw("couldn't safely remove this pod's finalizer", "err", err)
	}

	log.Info("disruption(s) cleaned, now exiting")
}

func cleanFinalizer() error {
	if len(configs) == 0 {
		err := fmt.Errorf("no configuration available for this disruption")

		log.Warnw("couldn't GET this pod in order to remove its finalizer", "pod", os.Getenv(env.InjectorPodName), "err", err)

		return err
	}

	pod, err := configs[0].K8sClient.CoreV1().Pods(disruptionArgs.ChaosNamespace).Get(context.Background(), os.Getenv(env.InjectorPodName), metav1.GetOptions{})
	if err != nil {
		log.Warnw("couldn't GET this pod in order to remove its finalizer", "pod", os.Getenv(env.InjectorPodName), "err", err)
		return err
	}

	controllerutil.RemoveFinalizer(pod, chaostypes.ChaosPodFinalizer)

	_, err = configs[0].K8sClient.CoreV1().Pods(disruptionArgs.ChaosNamespace).Update(context.Background(), pod, metav1.UpdateOptions{})
	if err != nil {
		log.Warnw("couldn't remove this pod's finalizer", "pod", os.Getenv(env.InjectorPodName), "err", err)
		return err
	}

	return nil
}

// handleMetricError logs the given error if not nil
func handleMetricError(err error) {
	if err != nil {
		log.Errorw("error sending metric", "sink", ms.GetSinkName(), "error", err)
	}
}

// retryNotifyHandler is called when the cleanup fails
// it logs the error and the time to wait before the next retry
func retryNotifyHandler(err error, delay time.Duration) {
	log.Errorw("disruption cleanup failed", "error", err)
	log.Infof("retrying cleanup in %s", delay.String())
}

// getDuration returns the time between time.Now() and when the disruption is due to expire
// This gives the chaos pod plenty of time to clean up before it hits activeDeadlineSeconds and becomes Failed
func getDuration(deadline time.Time) time.Duration {
	return time.Until(deadline)
}

// getPodResourceVersion get the resource version of the targeted pod
func getPodResourceVersion() (string, error) {
	target, err := clientset.CoreV1().Pods(disruptionArgs.DisruptionNamespace).Get(context.Background(), disruptionArgs.TargetName, metav1.GetOptions{})
	if err != nil {
		return "", err
	}

	return target.ResourceVersion, nil
}

// updateTargetContainersAndDetectChange get all target container infos to determine if one container has changed ID
// if it has changed ID, the container just restarted and need to be reinjected
func updateTargetContainersAndDetectChange(pod *v1.Pod) (bool, error) {
	var err error

	// transform map of targetContainer info (name, id) to only an array of names
	targetContainerNames := []string{}
	for name := range disruptionArgs.TargetContainers {
		targetContainerNames = append(targetContainerNames, name)
	}

	// update map of targetContainer info (name, id)
	disruptionArgs.TargetContainers, err = utils.GetTargetedContainersInfo(pod, targetContainerNames)
	if err != nil {
		log.Warnw("couldn't get containers info. Waiting for next change to reinject", "err", err)

		return false, err
	}

	// Determine if reinjection is needed
	for ctnName, ctnID := range disruptionArgs.TargetContainers {
		// we don't check for init containers
		if ctnName == chaosInitContName && disruptionArgs.OnInit {
			continue
		}

		for _, conf := range configs {
			// we check if a container has changed IDs, meaning it was restarted
			if conf.TargetContainer.Name() != ctnName || conf.TargetContainer.ID() == ctnID {
				continue
			}

			return true, nil
		}
	}

	return false, nil
}<|MERGE_RESOLUTION|>--- conflicted
+++ resolved
@@ -53,34 +53,6 @@
 }
 
 var (
-<<<<<<< HEAD
-	log                  *zap.SugaredLogger
-	dryRun               bool
-	ms                   metrics.Sink
-	metricsCfg           metricstypes.SinkConfig
-	level                string
-	rawTargetContainers  []string // contains name:id containers
-	targetContainers     map[string]string
-	targetPodIP          string
-	disruptionName       string
-	disruptionNamespace  string
-	chaosNamespace       string
-	targetName           string
-	targetNodeName       string
-	onInit               bool
-	pulseInitialDelay    time.Duration
-	pulseActiveDuration  time.Duration
-	pulseDormantDuration time.Duration
-	deadlineRaw          string
-	handlerPID           uint32
-	configs              []injector.Config
-	signals              chan os.Signal
-	injectors            []injector.Injector
-	readyToInject        bool
-	dnsServer            string
-	kubeDNS              string
-	clientset            *kubernetes.Clientset
-=======
 	disruptionArgs      chaosapi.DisruptionArgs
 	disruptionLevelRaw  string
 	log                 *zap.SugaredLogger
@@ -94,7 +66,6 @@
 	injectors           []injector.Injector
 	readyToInject       bool
 	clientset           *kubernetes.Clientset
->>>>>>> cf3e887d
 )
 
 func init() {
@@ -108,15 +79,9 @@
 	rootCmd.AddCommand(grpcDisruptionCmd)
 
 	// basic args
-<<<<<<< HEAD
-	rootCmd.PersistentFlags().BoolVar(&dryRun, "dry-run", false, "Enable dry-run mode")
-	rootCmd.PersistentFlags().StringVar(&metricsCfg.SinkDriver, "metrics-sink", "noop", "Metrics sink (datadog, or noop)")
-	rootCmd.PersistentFlags().StringVar(&level, "level", "", "Level of injection (either pod or node)")
-=======
 	rootCmd.PersistentFlags().BoolVar(&disruptionArgs.DryRun, "dry-run", false, "Enable dry-run mode")
 	rootCmd.PersistentFlags().StringVar(&disruptionArgs.MetricsSink, "metrics-sink", "noop", "Metrics sink (datadog, or noop)")
 	rootCmd.PersistentFlags().StringVar(&disruptionLevelRaw, "level", "", "Level of injection (either pod or node)")
->>>>>>> cf3e887d
 	rootCmd.PersistentFlags().StringSliceVar(&rawTargetContainers, "target-containers", []string{}, "Targeted containers")
 	rootCmd.PersistentFlags().StringVar(&disruptionArgs.TargetPodIP, "target-pod-ip", "", "Pod IP of targeted pod")
 	rootCmd.PersistentFlags().BoolVar(&disruptionArgs.OnInit, "on-init", false, "Apply the disruption on initialization, requiring a synchronization with the chaos-handler container")
@@ -180,13 +145,7 @@
 func initMetricsSink() {
 	var err error
 
-<<<<<<< HEAD
-	metricsCfg.SinkApp = string(metricstypes.SinkAppInjector)
-	ms, err = metrics.GetSink(metricsCfg)
-
-=======
 	ms, err = metrics.GetSink(types.SinkDriver(disruptionArgs.MetricsSink), types.SinkAppInjector)
->>>>>>> cf3e887d
 	if err != nil {
 		log.Errorw("error while creating metric sink, switching to noop sink", "error", err)
 
