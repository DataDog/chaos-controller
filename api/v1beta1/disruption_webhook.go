--- conflicted
+++ resolved
@@ -9,8 +9,9 @@
 	"encoding/json"
 	"errors"
 	"fmt"
+	"time"
+
 	v1 "k8s.io/api/authentication/v1"
-	"time"
 
 	"github.com/DataDog/chaos-controller/metrics"
 	"go.uber.org/zap"
@@ -141,26 +142,18 @@
 		"namespace:" + r.Namespace,
 	}
 
-<<<<<<< HEAD
-	var annotation v1.UserInfo
-	err := json.Unmarshal([]byte(r.Annotations["UserInfo"]), &annotation)
-	if err != nil {
-		logger.Errorw("Error decoding annotation", err)
-	}
-	tags = append(tags, "username:"+annotation.Username)
+	if _, ok := r.Annotations["UserInfo"]; ok {
+		var annotation v1.UserInfo
+		err := json.Unmarshal([]byte(r.Annotations["UserInfo"]), &annotation)
+		if err != nil {
+			logger.Errorw("Error decoding annotation", err)
+		}
+		tags = append(tags, "username:"+annotation.Username)
 
-	//add groups
-	for _, group := range annotation.Groups {
-		tags = append(tags, "group:"+group)
-=======
-	if r.Status.UserInfo != nil {
-		tags = append(tags, "username:"+r.Status.UserInfo.Username)
-
-		// add groups
-		for _, group := range r.Status.UserInfo.Groups {
+		//add groups
+		for _, group := range annotation.Groups {
 			tags = append(tags, "group:"+group)
 		}
->>>>>>> 7ea95f04
 	}
 
 	// add selectors
