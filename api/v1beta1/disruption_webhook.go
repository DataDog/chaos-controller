--- conflicted
+++ resolved
@@ -6,25 +6,19 @@
 package v1beta1
 
 import (
-<<<<<<< HEAD
 	"context"
-=======
 	"encoding/json"
->>>>>>> 9bccaa2c
 	"errors"
 	"fmt"
 	"strconv"
 	"strings"
 	"time"
 
-<<<<<<< HEAD
 	chaostypes "github.com/DataDog/chaos-controller/types"
 	"github.com/hashicorp/go-multierror"
 	corev1 "k8s.io/api/core/v1"
 	"k8s.io/apimachinery/pkg/util/intstr"
-=======
 	v1 "k8s.io/api/authentication/v1"
->>>>>>> 9bccaa2c
 
 	"github.com/DataDog/chaos-controller/metrics"
 	"go.uber.org/zap"
