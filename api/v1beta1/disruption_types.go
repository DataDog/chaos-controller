// Unless explicitly stated otherwise all files in this repository are licensed
// under the Apache License Version 2.0.
// This product includes software developed at Datadog (https://www.datadoghq.com/).
// Copyright 2021 Datadog, Inc.

package v1beta1

import (
	"crypto/md5"
	"encoding/json"
	"errors"
	"fmt"
	"io/ioutil"
	"math/rand"
	"os"
	"path/filepath"
	"reflect"
	"time"

	chaosapi "github.com/DataDog/chaos-controller/api"
	chaostypes "github.com/DataDog/chaos-controller/types"
	"github.com/DataDog/chaos-controller/utils"
	"github.com/hashicorp/go-multierror"
	metav1 "k8s.io/apimachinery/pkg/apis/meta/v1"
	"k8s.io/apimachinery/pkg/labels"
	"k8s.io/apimachinery/pkg/util/intstr"
	goyaml "sigs.k8s.io/yaml"
)

// DisruptionSpec defines the desired state of Disruption
// +ddmark:validation:ExclusiveFields={Network,DNS}
// +ddmark:validation:ExclusiveFields={ContainerFailure,CPUPressure,DiskPressure,NodeFailure,Network,DNS}
// +ddmark:validation:ExclusiveFields={NodeFailure,CPUPressure,DiskPressure,ContainerFailure,Network,DNS}
// +ddmark:validation:AtLeastOneOf={DNS,CPUPressure,Network,NodeFailure,ContainerFailure,DiskPressure,GRPC}
type DisruptionSpec struct {
	// +kubebuilder:validation:Required
	// +ddmark:validation:Required=true
	Count *intstr.IntOrString `json:"count"` // number of pods to target in either integer form or percent form appended with a %
	// +nullable
	// +kubebuilder:validation:Required
	// +ddmark:validation:Required=true
	Selector labels.Set `json:"selector,omitempty"` // label selector
	// +nullable
	AdvancedSelector []metav1.LabelSelectorRequirement `json:"advancedSelector,omitempty"` // advanced label selector
	DryRun           bool                              `json:"dryRun,omitempty"`           // enable dry-run mode
	OnInit           bool                              `json:"onInit,omitempty"`           // enable disruption on init
<<<<<<< HEAD
	Unsafemode       *UnsafemodeSpec                   `json:"unsafeMode,omitempty"`       // unsafemode spec used to turn off safemode safety nets
=======
	StaticTargeting  *bool                             `json:"staticTargeting,omitempty"`  // enable dynamic targeting and cluster observation
>>>>>>> 17687c88
	// +nullable
	Pulse    *DisruptionPulse   `json:"pulse,omitempty"`    // enable pulsing diruptions and specify the duration of the active state and the dormant state of the pulsing duration
	Duration DisruptionDuration `json:"duration,omitempty"` // time from disruption creation until chaos pods are deleted and no more are created
	// +kubebuilder:validation:Enum=pod;node;""
	// +ddmark:validation:Enum=pod;node;""
	Level      chaostypes.DisruptionLevel `json:"level,omitempty"`
	Containers []string                   `json:"containers,omitempty"`
	// +nullable
	Network *NetworkDisruptionSpec `json:"network,omitempty"`
	// +nullable
	NodeFailure *NodeFailureSpec `json:"nodeFailure,omitempty"`
	// +nullable
	ContainerFailure *ContainerFailureSpec `json:"containerFailure,omitempty"`
	// +nullable
	CPUPressure *CPUPressureSpec `json:"cpuPressure,omitempty"`
	// +nullable
	DiskPressure *DiskPressureSpec `json:"diskPressure,omitempty"`
	// +nullable
	DNS DNSDisruptionSpec `json:"dns,omitempty"`
	// +nullable
	GRPC *GRPCDisruptionSpec `json:"grpc,omitempty"`
}

type DisruptionDuration string

func (dd DisruptionDuration) MarshalJSON() ([]byte, error) {
	if dd == "" {
		return json.Marshal("")
	}

	d, err := time.ParseDuration(string(dd))

	if err != nil {
		return nil, err
	}

	return json.Marshal(d.String())
}

func (dd *DisruptionDuration) UnmarshalJSON(data []byte) error {
	var v interface{}

	if err := json.Unmarshal(data, &v); err != nil {
		return err
	}

	switch value := v.(type) {
	case float64:
		*dd = DisruptionDuration(time.Duration(value).String())
		return nil
	case string:
		d, err := time.ParseDuration(value)
		*dd = DisruptionDuration(d.String())

		if err != nil {
			return err
		}

		return nil
	default:
		return errors.New("invalid duration")
	}
}

func (dd DisruptionDuration) Duration() time.Duration {
	// This was validated at unmarshal time, so we can ignore the error
	d, _ := time.ParseDuration(string(dd))

	return d
}

// DisruptionStatus defines the observed state of Disruption
type DisruptionStatus struct {
	IsStuckOnRemoval bool `json:"isStuckOnRemoval,omitempty"`
	IsInjected       bool `json:"isInjected,omitempty"`
	// +kubebuilder:validation:Enum=NotInjected;PartiallyInjected;Injected;PreviouslyInjected
	// +ddmark:validation:Enum=NotInjected;PartiallyInjected;Injected;PreviouslyInjected
	InjectionStatus chaostypes.DisruptionInjectionStatus `json:"injectionStatus,omitempty"`
	// +nullable
	Targets []string `json:"targets,omitempty"`
}

//+kubebuilder:object:root=true

// Disruption is the Schema for the disruptions API
// +kubebuilder:resource:shortName=dis
// +kubebuilder:subresource:status
type Disruption struct {
	metav1.TypeMeta   `json:",inline"`
	metav1.ObjectMeta `json:"metadata,omitempty"`

	Spec   DisruptionSpec   `json:"spec,omitempty"`
	Status DisruptionStatus `json:"status,omitempty"`
}

// +kubebuilder:object:root=true

// DisruptionList contains a list of Disruption
type DisruptionList struct {
	metav1.TypeMeta `json:",inline"`
	metav1.ListMeta `json:"metadata,omitempty"`
	Items           []Disruption `json:"items"`
}

// DisruptionPulse contains the active disruption duration and the dormant disruption duration
type DisruptionPulse struct {
	ActiveDuration  DisruptionDuration `json:"activeDuration"`
	DormantDuration DisruptionDuration `json:"dormantDuration"`
}

func init() {
	SchemeBuilder.Register(&Disruption{}, &DisruptionList{})
}

// Hash returns the disruption spec JSON hash
func (s *DisruptionSpec) Hash() (string, error) {
	// serialize instance spec to JSON
	specBytes, err := json.Marshal(s)
	if err != nil {
		return "", fmt.Errorf("error serializing instance spec: %w", err)
	}

	// compute bytes hash
	return fmt.Sprintf("%x", md5.Sum(specBytes)), nil
}

func (s *DisruptionSpec) HashNoCount() (string, error) {
	sCopy := s.DeepCopy()
	sCopy.Count = nil

	return sCopy.Hash()
}

// Validate applies rules for disruption global scope and all subsequent disruption specifications
func (s *DisruptionSpec) Validate() (retErr error) {
	if err := s.validateGlobalDisruptionScope(); err != nil {
		retErr = multierror.Append(retErr, err)
	}

	for _, kind := range chaostypes.DisruptionKindNames {
		disruptionKind := s.DisruptionKindPicker(kind)
		if reflect.ValueOf(disruptionKind).IsNil() {
			continue
		}

		if err := disruptionKind.Validate(); err != nil {
			retErr = multierror.Append(retErr, err)
		}
	}

	return multierror.Prefix(retErr, "Spec:")
}

// Validate applies rules for disruption global scope
func (s *DisruptionSpec) validateGlobalDisruptionScope() (retErr error) {
	// Rule: at least one kind of selector is set
	if s.Selector.AsSelector().Empty() && len(s.AdvancedSelector) == 0 {
		retErr = multierror.Append(retErr, errors.New("either selector or advancedSelector field must be set"))
	}

	// Rule: no targeted container if disruption is node-level
	if len(s.Containers) > 0 && s.Level == chaostypes.DisruptionLevelNode {
		retErr = multierror.Append(retErr, errors.New("cannot target specific containers because the level configuration is set to node"))
	}

	// Rule: container failure not possible if disruption is node-level
	if s.ContainerFailure != nil && s.Level == chaostypes.DisruptionLevelNode {
		retErr = multierror.Append(retErr, errors.New("cannot execute a container failure because the level configuration is set to node"))
	}

	// Rule: on init compatibility
	if s.OnInit {
		if s.CPUPressure != nil ||
			s.NodeFailure != nil ||
			s.ContainerFailure != nil ||
			s.DiskPressure != nil ||
			s.GRPC != nil {
			retErr = multierror.Append(retErr, errors.New("OnInit is only compatible with network and dns disruptions"))
		}

		if s.DNS != nil && len(s.Containers) > 0 {
			retErr = multierror.Append(retErr, errors.New("OnInit is only compatible on dns disruptions with no subset of targeted containers"))
		}

		if s.Level != chaostypes.DisruptionLevelPod && s.Level != chaostypes.DisruptionLevelUnspecified {
			retErr = multierror.Append(retErr, errors.New("OnInit is only compatible with pod level disruptions"))
		}

		if len(s.Containers) > 0 {
			retErr = multierror.Append(retErr, errors.New("OnInit is not compatible with containers scoping"))
		}
	}

	// Rule: No specificity of containers on a disk disruption
	if len(s.Containers) != 0 && s.DiskPressure != nil {
		retErr = multierror.Append(retErr, errors.New("disk pressure disruptions apply to all containers, specifying certain containers does not isolate the disruption"))
	}

	// Rule: pulse compatibility
	if s.Pulse != nil {
		if s.NodeFailure != nil || s.ContainerFailure != nil {
			retErr = multierror.Append(retErr, errors.New("pulse is only compatible with network, cpu pressure, disk pressure, dns and grpc disruptions"))
		}

		if s.Pulse.ActiveDuration.Duration() < chaostypes.PulsingDisruptionMinimumDuration {
			retErr = multierror.Append(retErr, fmt.Errorf("pulse activeDuration should be greater than %s", chaostypes.PulsingDisruptionMinimumDuration))
		}

		if s.Pulse.DormantDuration.Duration() < chaostypes.PulsingDisruptionMinimumDuration {
			retErr = multierror.Append(retErr, fmt.Errorf("pulse dormantDuration should be greater than %s", chaostypes.PulsingDisruptionMinimumDuration))
		}
	}

	if s.GRPC != nil && s.Level != chaostypes.DisruptionLevelPod && s.Level != chaostypes.DisruptionLevelUnspecified {
		retErr = multierror.Append(retErr, errors.New("GRPC disruptions can only be applied at the pod level"))
	}

	// Rule: count must be valid
	if err := ValidateCount(s.Count); err != nil {
		retErr = multierror.Append(retErr, err)
	}

	return retErr
}

// DisruptionKindPicker returns this DisruptionSpec's instance of a DisruptionKind based on given kind name
func (s *DisruptionSpec) DisruptionKindPicker(kind chaostypes.DisruptionKindName) chaosapi.DisruptionKind {
	var disruptionKind chaosapi.DisruptionKind

	switch kind {
	case chaostypes.DisruptionKindNodeFailure:
		disruptionKind = s.NodeFailure
	case chaostypes.DisruptionKindContainerFailure:
		disruptionKind = s.ContainerFailure
	case chaostypes.DisruptionKindNetworkDisruption:
		disruptionKind = s.Network
	case chaostypes.DisruptionKindCPUPressure:
		disruptionKind = s.CPUPressure
	case chaostypes.DisruptionKindDiskPressure:
		disruptionKind = s.DiskPressure
	case chaostypes.DisruptionKindDNSDisruption:
		disruptionKind = s.DNS
	case chaostypes.DisruptionKindGRPCDisruption:
		disruptionKind = s.GRPC
	}

	return disruptionKind
}

// GetKindNames returns the non-nil disruption kind names for the given disruption
func (s *DisruptionSpec) GetKindNames() []chaostypes.DisruptionKindName {
	kinds := []chaostypes.DisruptionKindName{}

	for _, kind := range chaostypes.DisruptionKindNames {
		subspec := s.DisruptionKindPicker(kind)
		if reflect.ValueOf(subspec).IsNil() {
			continue
		}

		kinds = append(kinds, kind)
	}

	return kinds
}

func ReadUnmarshal(path string) (*Disruption, error) {
	fullPath, err := filepath.Abs(path)
	if err != nil {
		return nil, fmt.Errorf("error finding absolute path: %v", err)
	}

	yaml, err := os.Open(filepath.Clean(fullPath))
	if err != nil {
		return nil, fmt.Errorf("could not open yaml file at %s: %v", fullPath, err)
	}

	yamlBytes, err := ioutil.ReadAll(yaml)
	if err != nil {
		return nil, fmt.Errorf("could not read yaml file: %v ", err)
	}

	parsedSpec := Disruption{}

	if err = goyaml.UnmarshalStrict(yamlBytes, &parsedSpec); err != nil {
		return nil, fmt.Errorf("could not unmarshal yaml file to Disruption: %v", err)
	}

	return &parsedSpec, nil
}

// RemoveDeadTargets removes targets not found in matchingTargets from the targets list
func (status *DisruptionStatus) RemoveDeadTargets(matchingTargets []string) {
	var desiredTargets []string

	for index := 0; index < len(status.Targets); index++ {
		if utils.Contains(matchingTargets, status.Targets[index]) {
			desiredTargets = append(desiredTargets, status.Targets[index])
		}
	}

	status.Targets = desiredTargets
}

// AddTargets adds newTargetsCount random targets from the eligibleTargets list to the Target List
// - eligibleTargets should be previously filtered to not include current targets
func (status *DisruptionStatus) AddTargets(newTargetsCount int, eligibleTargets []string) {
	if len(eligibleTargets) == 0 || newTargetsCount <= 0 {
		return
	}

	for i := 0; i < newTargetsCount && len(eligibleTargets) > 0; i++ {
		index := rand.Intn(len(eligibleTargets)) //nolint:gosec
		status.Targets = append(status.Targets, eligibleTargets[index])
		eligibleTargets[len(eligibleTargets)-1], eligibleTargets[index] = eligibleTargets[index], eligibleTargets[len(eligibleTargets)-1]
		eligibleTargets = eligibleTargets[:len(eligibleTargets)-1]
	}
}

// RemoveTargets removes toRemoveTargetsCount random targets from the Target List
func (status *DisruptionStatus) RemoveTargets(toRemoveTargetsCount int) {
	for i := 0; i < toRemoveTargetsCount && len(status.Targets) > 0; i++ {
		index := rand.Intn(len(status.Targets)) //nolint:gosec
		status.Targets[len(status.Targets)-1], status.Targets[index] = status.Targets[index], status.Targets[len(status.Targets)-1]
		status.Targets = status.Targets[:len(status.Targets)-1]
	}
}<|MERGE_RESOLUTION|>--- conflicted
+++ resolved
@@ -44,11 +44,8 @@
 	AdvancedSelector []metav1.LabelSelectorRequirement `json:"advancedSelector,omitempty"` // advanced label selector
 	DryRun           bool                              `json:"dryRun,omitempty"`           // enable dry-run mode
 	OnInit           bool                              `json:"onInit,omitempty"`           // enable disruption on init
-<<<<<<< HEAD
 	Unsafemode       *UnsafemodeSpec                   `json:"unsafeMode,omitempty"`       // unsafemode spec used to turn off safemode safety nets
-=======
 	StaticTargeting  *bool                             `json:"staticTargeting,omitempty"`  // enable dynamic targeting and cluster observation
->>>>>>> 17687c88
 	// +nullable
 	Pulse    *DisruptionPulse   `json:"pulse,omitempty"`    // enable pulsing diruptions and specify the duration of the active state and the dormant state of the pulsing duration
 	Duration DisruptionDuration `json:"duration,omitempty"` // time from disruption creation until chaos pods are deleted and no more are created
