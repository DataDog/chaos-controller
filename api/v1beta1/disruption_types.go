// Unless explicitly stated otherwise all files in this repository are licensed
// under the Apache License Version 2.0.
// This product includes software developed at Datadog (https://www.datadoghq.com/).
// Copyright 2021 Datadog, Inc.

package v1beta1

import (
	"crypto/md5"
	"encoding/json"
	"errors"
	"fmt"
	"reflect"
	"time"

	chaosapi "github.com/DataDog/chaos-controller/api"
	chaostypes "github.com/DataDog/chaos-controller/types"
	"github.com/hashicorp/go-multierror"
	authv1 "k8s.io/api/authentication/v1"
	metav1 "k8s.io/apimachinery/pkg/apis/meta/v1"
	"k8s.io/apimachinery/pkg/labels"
	"k8s.io/apimachinery/pkg/util/intstr"
)

// DisruptionSpec defines the desired state of Disruption
// +ddmark:validation:ExclusiveFields={Network,DNS}
// +ddmark:validation:ExclusiveFields={ContainerFailure,CPUPressure,DiskPressure,NodeFailure,Network,DNS}
// +ddmark:validation:ExclusiveFields={NodeFailure,CPUPressure,DiskPressure,ContainerFailure,Network,DNS}
// +ddmark:validation:AtLeastOneOf={DNS,CPUPressure,Network,NodeFailure,ContainerFailure,DiskPressure,GRPC}
type DisruptionSpec struct {
	// +kubebuilder:validation:Required
	// +ddmark:validation:Required=true
	Count *intstr.IntOrString `json:"count"` // number of pods to target in either integer form or percent form appended with a %
	// +nullable
	// +kubebuilder:validation:Required
	// +ddmark:validation:Required=true
	Selector labels.Set `json:"selector,omitempty"` // label selector
	// +nullable
	AdvancedSelector []metav1.LabelSelectorRequirement `json:"advancedSelector,omitempty"` // advanced label selector
	DryRun           bool                              `json:"dryRun,omitempty"`           // enable dry-run mode
	OnInit           bool                              `json:"onInit,omitempty"`           // enable disruption on init
<<<<<<< HEAD
	Unsafemode       *UnsafemodeSpec                   `json:"unsafeMode,omitempty"`       // unsafemode spec used to turn off safemode safety nets
	Duration         DisruptionDuration                `json:"duration,omitempty"`         // time from disruption creation until chaos pods are deleted and no more are created
=======
	// +nullable
	Pulse    *DisruptionPulse   `json:"pulse,omitempty"`    // enable pulsing diruptions and specify the duration of the active state and the dormant state of the pulsing duration
	Duration DisruptionDuration `json:"duration,omitempty"` // time from disruption creation until chaos pods are deleted and no more are created
>>>>>>> 85c84d98
	// +kubebuilder:validation:Enum=pod;node;""
	// +ddmark:validation:Enum=pod;node;""
	Level      chaostypes.DisruptionLevel `json:"level,omitempty"`
	Containers []string                   `json:"containers,omitempty"`
	// +nullable
	Network *NetworkDisruptionSpec `json:"network,omitempty"`
	// +nullable
	NodeFailure *NodeFailureSpec `json:"nodeFailure,omitempty"`
	// +nullable
	ContainerFailure *ContainerFailureSpec `json:"containerFailure,omitempty"`
	// +nullable
	CPUPressure *CPUPressureSpec `json:"cpuPressure,omitempty"`
	// +nullable
	DiskPressure *DiskPressureSpec `json:"diskPressure,omitempty"`
	// +nullable
	DNS DNSDisruptionSpec `json:"dns,omitempty"`
	// +nullable
	GRPC *GRPCDisruptionSpec `json:"grpc,omitempty"`
}

type DisruptionDuration string

func (dd DisruptionDuration) MarshalJSON() ([]byte, error) {
	if dd == "" {
		return json.Marshal("")
	}

	d, err := time.ParseDuration(string(dd))

	if err != nil {
		return nil, err
	}

	return json.Marshal(d.String())
}

func (dd *DisruptionDuration) UnmarshalJSON(data []byte) error {
	var v interface{}

	if err := json.Unmarshal(data, &v); err != nil {
		return err
	}

	switch value := v.(type) {
	case float64:
		*dd = DisruptionDuration(time.Duration(value).String())
		return nil
	case string:
		d, err := time.ParseDuration(value)
		*dd = DisruptionDuration(d.String())

		if err != nil {
			return err
		}

		return nil
	default:
		return errors.New("invalid duration")
	}
}

func (dd DisruptionDuration) Duration() time.Duration {
	// This was validated at unmarshal time, so we can ignore the error
	d, _ := time.ParseDuration(string(dd))

	return d
}

// DisruptionStatus defines the observed state of Disruption
type DisruptionStatus struct {
	IsStuckOnRemoval bool `json:"isStuckOnRemoval,omitempty"`
	IsInjected       bool `json:"isInjected,omitempty"`
	// +kubebuilder:validation:Enum=NotInjected;PartiallyInjected;Injected;PreviouslyInjected
	// +ddmark:validation:Enum=NotInjected;PartiallyInjected;Injected;PreviouslyInjected
	InjectionStatus chaostypes.DisruptionInjectionStatus `json:"injectionStatus,omitempty"`
	// +nullable
	Targets []string `json:"targets,omitempty"`
	// +nullable
	IgnoredTargets []string `json:"ignoredTargets,omitempty"`
	// +nullable
	UserInfo *authv1.UserInfo `json:"userInfo,omitempty"`
}

//+kubebuilder:object:root=true

// Disruption is the Schema for the disruptions API
// +kubebuilder:resource:shortName=dis
type Disruption struct {
	metav1.TypeMeta   `json:",inline"`
	metav1.ObjectMeta `json:"metadata,omitempty"`

	Spec   DisruptionSpec   `json:"spec,omitempty"`
	Status DisruptionStatus `json:"status,omitempty"`
}

// +kubebuilder:object:root=true

// DisruptionList contains a list of Disruption
type DisruptionList struct {
	metav1.TypeMeta `json:",inline"`
	metav1.ListMeta `json:"metadata,omitempty"`
	Items           []Disruption `json:"items"`
}

// DisruptionPulse contains the active disruption duration and the dormant disruption duration
type DisruptionPulse struct {
	ActiveDuration  DisruptionDuration `json:"activeDuration"`
	DormantDuration DisruptionDuration `json:"dormantDuration"`
}

func init() {
	SchemeBuilder.Register(&Disruption{}, &DisruptionList{})
}

// Hash returns the disruption spec JSON hash
func (s *DisruptionSpec) Hash() (string, error) {
	// serialize instance spec to JSON
	specBytes, err := json.Marshal(s)
	if err != nil {
		return "", fmt.Errorf("error serializing instance spec: %w", err)
	}

	// compute bytes hash
	return fmt.Sprintf("%x", md5.Sum(specBytes)), nil
}

// Validate applies rules for disruption global scope and all subsequent disruption specifications
func (s *DisruptionSpec) Validate() (retErr error) {
	if err := s.validateGlobalDisruptionScope(); err != nil {
		retErr = multierror.Append(retErr, err)
	}

	for _, kind := range chaostypes.DisruptionKindNames {
		disruptionKind := s.DisruptionKindPicker(kind)
		if reflect.ValueOf(disruptionKind).IsNil() {
			continue
		}

		if err := disruptionKind.Validate(); err != nil {
			retErr = multierror.Append(retErr, err)
		}
	}

	return multierror.Prefix(retErr, "Spec:")
}

// Validate applies rules for disruption global scope
func (s *DisruptionSpec) validateGlobalDisruptionScope() (retErr error) {
	// Rule: at least one kind of selector is set
	if s.Selector.AsSelector().Empty() && len(s.AdvancedSelector) == 0 {
		retErr = multierror.Append(retErr, errors.New("either selector or advancedSelector field must be set"))
	}

	// Rule: no targeted container if disruption is node-level
	if len(s.Containers) > 0 && s.Level == chaostypes.DisruptionLevelNode {
		retErr = multierror.Append(retErr, errors.New("cannot target specific containers because the level configuration is set to node"))
	}

	// Rule: container failure not possible if disruption is node-level
	if s.ContainerFailure != nil && s.Level == chaostypes.DisruptionLevelNode {
		retErr = multierror.Append(retErr, errors.New("cannot execute a container failure because the level configuration is set to node"))
	}

	// Rule: on init compatibility
	if s.OnInit {
		if s.CPUPressure != nil ||
			s.NodeFailure != nil ||
			s.ContainerFailure != nil ||
			s.DiskPressure != nil ||
			s.GRPC != nil {
			retErr = multierror.Append(retErr, errors.New("OnInit is only compatible with network and dns disruptions"))
		}

		if s.Level != chaostypes.DisruptionLevelPod && s.Level != chaostypes.DisruptionLevelUnspecified {
			retErr = multierror.Append(retErr, errors.New("OnInit is only compatible with pod level disruptions"))
		}

		if len(s.Containers) > 0 {
			retErr = multierror.Append(retErr, errors.New("OnInit is not compatible with containers scoping"))
		}
	}

	// Rule: pulse compatibility
	if s.Pulse != nil {
		if s.NodeFailure != nil || s.ContainerFailure != nil {
			retErr = multierror.Append(retErr, errors.New("pulse is only compatible with network, cpu pressure, disk pressure, dns and grpc disruptions"))
		}

		if s.Pulse.ActiveDuration.Duration() < chaostypes.PulsingDisruptionMinimumDuration {
			retErr = multierror.Append(retErr, fmt.Errorf("pulse activeDuration should be greater than %s", chaostypes.PulsingDisruptionMinimumDuration))
		}

		if s.Pulse.DormantDuration.Duration() < chaostypes.PulsingDisruptionMinimumDuration {
			retErr = multierror.Append(retErr, fmt.Errorf("pulse dormantDuration should be greater than %s", chaostypes.PulsingDisruptionMinimumDuration))
		}
	}

	if s.GRPC != nil && s.Level != chaostypes.DisruptionLevelPod && s.Level != chaostypes.DisruptionLevelUnspecified {
		retErr = multierror.Append(retErr, errors.New("GRPC disruptions can only be applied at the pod level"))
	}

	// Rule: count must be valid
	if err := ValidateCount(s.Count); err != nil {
		retErr = multierror.Append(retErr, err)
	}

	return retErr
}

// DisruptionKindPicker returns this DisruptionSpec's instance of a DisruptionKind based on given kind name
func (s *DisruptionSpec) DisruptionKindPicker(kind chaostypes.DisruptionKindName) chaosapi.DisruptionKind {
	var disruptionKind chaosapi.DisruptionKind

	switch kind {
	case chaostypes.DisruptionKindNodeFailure:
		disruptionKind = s.NodeFailure
	case chaostypes.DisruptionKindContainerFailure:
		disruptionKind = s.ContainerFailure
	case chaostypes.DisruptionKindNetworkDisruption:
		disruptionKind = s.Network
	case chaostypes.DisruptionKindCPUPressure:
		disruptionKind = s.CPUPressure
	case chaostypes.DisruptionKindDiskPressure:
		disruptionKind = s.DiskPressure
	case chaostypes.DisruptionKindDNSDisruption:
		disruptionKind = s.DNS
	case chaostypes.DisruptionKindGRPCDisruption:
		disruptionKind = s.GRPC
	}

	return disruptionKind
}

// GetKindNames returns the non-nil disruption kind names for the given disruption
func (s *DisruptionSpec) GetKindNames() []chaostypes.DisruptionKindName {
	kinds := []chaostypes.DisruptionKindName{}

	for _, kind := range chaostypes.DisruptionKindNames {
		subspec := s.DisruptionKindPicker(kind)
		if reflect.ValueOf(subspec).IsNil() {
			continue
		}

		kinds = append(kinds, kind)
	}

	return kinds
}<|MERGE_RESOLUTION|>--- conflicted
+++ resolved
@@ -39,14 +39,10 @@
 	AdvancedSelector []metav1.LabelSelectorRequirement `json:"advancedSelector,omitempty"` // advanced label selector
 	DryRun           bool                              `json:"dryRun,omitempty"`           // enable dry-run mode
 	OnInit           bool                              `json:"onInit,omitempty"`           // enable disruption on init
-<<<<<<< HEAD
 	Unsafemode       *UnsafemodeSpec                   `json:"unsafeMode,omitempty"`       // unsafemode spec used to turn off safemode safety nets
-	Duration         DisruptionDuration                `json:"duration,omitempty"`         // time from disruption creation until chaos pods are deleted and no more are created
-=======
 	// +nullable
 	Pulse    *DisruptionPulse   `json:"pulse,omitempty"`    // enable pulsing diruptions and specify the duration of the active state and the dormant state of the pulsing duration
 	Duration DisruptionDuration `json:"duration,omitempty"` // time from disruption creation until chaos pods are deleted and no more are created
->>>>>>> 85c84d98
 	// +kubebuilder:validation:Enum=pod;node;""
 	// +ddmark:validation:Enum=pod;node;""
 	Level      chaostypes.DisruptionLevel `json:"level,omitempty"`
