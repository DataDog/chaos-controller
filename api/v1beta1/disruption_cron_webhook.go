--- conflicted
+++ resolved
@@ -125,7 +125,6 @@
 		return nil, err
 	}
 
-<<<<<<< HEAD
 	if requireDisruptionCronTarget {
 		var exists bool
 
@@ -144,12 +143,8 @@
 		}
 	}
 
-	if err := metricsSink.MetricValidationCreated(metricTags); err != nil {
-		log.Errorw("error sending a metric", "error", err)
-=======
 	if mErr := metricsSink.MetricValidationCreated(metricTags); mErr != nil {
 		log.Errorw("error sending a metric", "error", mErr)
->>>>>>> 2e77f9ca
 	}
 
 	// send informative event to disruption cron to broadcast
