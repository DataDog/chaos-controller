--- conflicted
+++ resolved
@@ -125,7 +125,6 @@
 		return nil, err
 	}
 
-<<<<<<< HEAD
 	if requireDisruptionCronTarget {
 		var exists bool
 
@@ -142,10 +141,10 @@
 			return nil, fmt.Errorf("rejecting disruption cron because target %s %s/%s does not exist",
 				d.Spec.TargetResource.Kind, d.Namespace, d.Spec.TargetResource.Name)
 		}
-=======
+	}
+
 	if err := metricsSink.MetricValidationCreated(metricTags); err != nil {
 		log.Errorw("error sending a metric", "error", err)
->>>>>>> 5f4ebc32
 	}
 
 	// send informative event to disruption cron to broadcast
