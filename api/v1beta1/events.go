// Unless explicitly stated otherwise all files in this repository are licensed
// under the Apache License Version 2.0.
// This product includes software developed at Datadog (https://www.datadoghq.com/).
// Copyright 2022 Datadog, Inc.

package v1beta1

import (
	corev1 "k8s.io/api/core/v1"
)

const EventOnTargetTemplate string = "Failing probably caused by disruption %s: "
const SourceDisruptionComponent string = "disruption-controller"

type DisruptionEventCategory string

const (
	// Event only attached to a target
	TargetEvent DisruptionEventCategory = "TargetEvent"
	// Event only attached to the disruption
	DisruptEvent DisruptionEventCategory = "DisruptionEvent"
)

type DisruptionEvent struct {
<<<<<<< HEAD
	Type                           string
	OnTargetTemplateMessage        string
	OnDisruptionTemplateMessage    string // We want to separate the aggregated message from the single message to include more info in the single message
	OnDisruptionTemplateAggMessage string
	Category                       DisruptionEventCategory
}

// Complete list of events sent out by the controller
type DisruptionEventReason string
type KubernetesEventReason string

// Custom events from disruption-controller
=======
	Type                           string                  // Warning or Normal
	Reason                         string                  // Short description of the event
	OnTargetTemplateMessage        string                  // Template message to attach to the target resource (pod or node). Empty if the event should not be sent to a target (DisruptEvent only)
	OnDisruptionTemplateMessage    string                  // We want to separate the aggregated message from the single message to include more info in the single message
	OnDisruptionTemplateAggMessage string                  // Template message to attach to the disruption. Empty if the event should not be sent on a disruption
	Category                       DisruptionEventCategory // Either TargetEvent or DisruptionEvent
}

// Complete list of events sent out by the controller
>>>>>>> 22d2c85f
const (
	// Targeted pods related
	// Warning events
	EventPodWarningState                      DisruptionEventReason = "TargetPodInWarningState"
	EventContainerWarningState                DisruptionEventReason = "TargetPodContainersInWarningState"
	EventLivenessProbeChange                  DisruptionEventReason = "TargetPodLivenessProbe"
	EventTooManyRestarts                      DisruptionEventReason = "TargetPodTooManyRestarts"
	EventReadinessProbeChangeBeforeDisruption DisruptionEventReason = "EventReadinessProbeChangeBeforeDisruption"
	// Normal events
	EventPodRecoveredState                    DisruptionEventReason = "RecoveredWarningStateInTargetPod"
	EventReadinessProbeChangeDuringDisruption DisruptionEventReason = "EventReadinessProbeChangeDuringDisruption"

	// Targeted nodes related
	// Warning events
	EventNodeMemPressureState        DisruptionEventReason = "TargetNodeUnderMemoryPressure"
	EventNodeDiskPressureState       DisruptionEventReason = "TargetNodeUnderDiskPressure"
	EventNodeUnavailableNetworkState DisruptionEventReason = "TargetNodeUnavailableNetwork"
	EventNodeWarningState            DisruptionEventReason = "TargetNodeInWarningState"
	// Normal events
	EventNodeRecoveredState DisruptionEventReason = "RecoveredWarningStateInTargetNode"

	// Disruption related events
	// Warning events
	EventEmptyDisruption                DisruptionEventReason = "EmptyDisruption"
	EventDisruptionCreationFailed       DisruptionEventReason = "CreateFailed"
	EventDisruptionStuckOnRemoval       DisruptionEventReason = "StuckOnRemoval"
	EventInvalidDisruptionLabelSelector DisruptionEventReason = "InvalidLabelSelector"
	EventDisruptionNoMoreValidTargets   DisruptionEventReason = "NoMoreTargets"
	EventDisruptionNoTargetsFound       DisruptionEventReason = "NoTargetsFound"
	EventInvalidSpecDisruption          DisruptionEventReason = "InvalidSpec"
	// Normal events
	EventDisruptionChaosPodCreated DisruptionEventReason = "ChaosPodCreated"
	EventDisruptionFinished        DisruptionEventReason = "Finished"
	EventDisruptionCreated         DisruptionEventReason = "Created"
	EventDisruptionDurationOver    DisruptionEventReason = "DurationOver"
	EventDisruptionGCOver          DisruptionEventReason = "GCOver"
	EventDisrupted                 DisruptionEventReason = "Disrupted"
)

// Events from https://github.com/kubernetes/kubernetes/blob/v1.25.3/pkg/kubelet/events/event.go. No import possible
const (
	// Container event reason list
	CreatedContainer        KubernetesEventReason = "Created"
	StartedContainer        KubernetesEventReason = "Started"
	FailedToCreateContainer KubernetesEventReason = "Failed"
	FailedToStartContainer  KubernetesEventReason = "Failed"
	KillingContainer        KubernetesEventReason = "Killing"
	PreemptContainer        KubernetesEventReason = "Preempting"
	BackOffStartContainer   KubernetesEventReason = "BackOff"
	ExceededGracePeriod     KubernetesEventReason = "ExceededGracePeriod"
	// Pod event reason list
	FailedToKillPod                KubernetesEventReason = "FailedKillPod"
	FailedToCreatePodContainer     KubernetesEventReason = "FailedCreatePodContainer"
	FailedToMakePodDataDirectories KubernetesEventReason = "Failed"
	NetworkNotReady                KubernetesEventReason = "NetworkNotReady"
	// Image event reason list
	PullingImage            KubernetesEventReason = "Pulling"
	PulledImage             KubernetesEventReason = "Pulled"
	FailedToPullImage       KubernetesEventReason = "Failed"
	FailedToInspectImage    KubernetesEventReason = "InspectFailed"
	ErrImageNeverPullPolicy KubernetesEventReason = "ErrImageNeverPull"
	BackOffPullImage        KubernetesEventReason = "BackOff"
	// kubelet event reason list
	NodeReady                            KubernetesEventReason = "NodeReady"
	NodeNotReady                         KubernetesEventReason = "NodeNotReady"
	NodeSchedulable                      KubernetesEventReason = "NodeSchedulable"
	NodeNotSchedulable                   KubernetesEventReason = "NodeNotSchedulable"
	StartingKubelet                      KubernetesEventReason = "Starting"
	KubeletSetupFailed                   KubernetesEventReason = "KubeletSetupFailed"
	FailedAttachVolume                   KubernetesEventReason = "FailedAttachVolume"
	FailedMountVolume                    KubernetesEventReason = "FailedMount"
	VolumeResizeFailed                   KubernetesEventReason = "VolumeResizeFailed"
	VolumeResizeSuccess                  KubernetesEventReason = "VolumeResizeSuccessful"
	FileSystemResizeFailed               KubernetesEventReason = "FileSystemResizeFailed"
	FileSystemResizeSuccess              KubernetesEventReason = "FileSystemResizeSuccessful"
	FailedMapVolume                      KubernetesEventReason = "FailedMapVolume"
	WarnAlreadyMountedVolume             KubernetesEventReason = "AlreadyMountedVolume"
	SuccessfulAttachVolume               KubernetesEventReason = "SuccessfulAttachVolume"
	SuccessfulMountVolume                KubernetesEventReason = "SuccessfulMountVolume"
	NodeRebooted                         KubernetesEventReason = "Rebooted"
	NodeShutdown                         KubernetesEventReason = "Shutdown"
	ContainerGCFailed                    KubernetesEventReason = "ContainerGCFailed"
	ImageGCFailed                        KubernetesEventReason = "ImageGCFailed"
	FailedNodeAllocatableEnforcement     KubernetesEventReason = "FailedNodeAllocatableEnforcement"
	SuccessfulNodeAllocatableEnforcement KubernetesEventReason = "NodeAllocatableEnforced"
	SandboxChanged                       KubernetesEventReason = "SandboxChanged"
	FailedCreatePodSandBox               KubernetesEventReason = "FailedCreatePodSandBox"
	FailedStatusPodSandBox               KubernetesEventReason = "FailedPodSandBoxStatus"
	FailedMountOnFilesystemMismatch      KubernetesEventReason = "FailedMountOnFilesystemMismatch"
	// Image manager event reason list
	InvalidDiskCapacity KubernetesEventReason = "InvalidDiskCapacity"
	FreeDiskSpaceFailed KubernetesEventReason = "FreeDiskSpaceFailed"
	// Probe event reason list
	ContainerUnhealthy    KubernetesEventReason = "Unhealthy"
	ContainerProbeWarning KubernetesEventReason = "ProbeWarning"
	// Pod worker event reason list
	FailedSync KubernetesEventReason = "FailedSync"
	// Config event reason list
	FailedValidation KubernetesEventReason = "FailedValidation"
	// Lifecycle hooks
	FailedPostStartHook KubernetesEventReason = "FailedPostStartHook"
	FailedPreStopHook   KubernetesEventReason = "FailedPreStopHook"
)

var Events = map[DisruptionEventReason]DisruptionEvent{
	EventPodWarningState: {
		Type:                           corev1.EventTypeWarning,
<<<<<<< HEAD
		OnDisruptionTemplateMessage:    "targeted pod %s is failing",
		OnDisruptionTemplateAggMessage: "targeted pod(s) are failing",
=======
		Reason:                         EventPodWarningState,
		OnDisruptionTemplateMessage:    "Targeted pod %s is failing",
		OnDisruptionTemplateAggMessage: "Targeted pod(s) are failing",
>>>>>>> 22d2c85f
		OnTargetTemplateMessage:        EventOnTargetTemplate + "pod is failing",
		Category:                       TargetEvent,
	},
	EventContainerWarningState: {
		Type:                           corev1.EventTypeWarning,
<<<<<<< HEAD
		OnDisruptionTemplateMessage:    "container on targeted pod %s is failing",
		OnDisruptionTemplateAggMessage: "containers on targeted pod(s) are failing",
=======
		Reason:                         EventContainerWarningState,
		OnDisruptionTemplateMessage:    "Container on targeted pod %s is failing",
		OnDisruptionTemplateAggMessage: "Containers on targeted pod(s) are failing",
>>>>>>> 22d2c85f
		OnTargetTemplateMessage:        EventOnTargetTemplate + "containers on pod are failing",
		Category:                       TargetEvent,
	},
	EventLivenessProbeChange: {
		Type:                           corev1.EventTypeWarning,
<<<<<<< HEAD
		OnDisruptionTemplateMessage:    "liveness probe on targeted pod %s are failing",
		OnDisruptionTemplateAggMessage: "liveness probe(s) on targeted pod(s) are failing",
=======
		Reason:                         EventLivenessProbeChange,
		OnDisruptionTemplateMessage:    "Liveness probe on targeted pod %s are failing",
		OnDisruptionTemplateAggMessage: "Liveness probe(s) on targeted pod(s) are failing",
>>>>>>> 22d2c85f
		OnTargetTemplateMessage:        EventOnTargetTemplate + "liveness probes on pod are failing",
		Category:                       TargetEvent,
	}, EventReadinessProbeChangeDuringDisruption: {
		Type:                           corev1.EventTypeNormal,
<<<<<<< HEAD
		OnDisruptionTemplateMessage:    "readiness probe on targeted pod %s is failing",
		OnDisruptionTemplateAggMessage: "readiness probes on targeted pod(s) are failing",
=======
		Reason:                         EventReadinessProbeChangeDuringDisruption,
		OnDisruptionTemplateMessage:    "Readiness probe on targeted pod %s is failing",
		OnDisruptionTemplateAggMessage: "Readiness probes on targeted pod(s) are failing",
>>>>>>> 22d2c85f
		OnTargetTemplateMessage:        EventOnTargetTemplate + "readiness probes on pod are failing",
		Category:                       TargetEvent,
	}, EventReadinessProbeChangeBeforeDisruption: {
		Type:                           corev1.EventTypeWarning,
<<<<<<< HEAD
		OnDisruptionTemplateMessage:    "readiness probe on targeted pod %s is failing",
		OnDisruptionTemplateAggMessage: "readiness probes on targeted pod(s) are failing",
=======
		Reason:                         EventReadinessProbeChangeBeforeDisruption,
		OnDisruptionTemplateMessage:    "Readiness probe on targeted pod %s is failing",
		OnDisruptionTemplateAggMessage: "Readiness probes on targeted pod(s) are failing",
>>>>>>> 22d2c85f
		OnTargetTemplateMessage:        EventOnTargetTemplate + "readiness probes on pod are failing",
		Category:                       TargetEvent,
	},
	EventTooManyRestarts: {
		Type:                           corev1.EventTypeWarning,
<<<<<<< HEAD
		OnDisruptionTemplateMessage:    "targeted pod %s has restarted too many times",
		OnDisruptionTemplateAggMessage: "targeted pod(s) have restarted too many times",
=======
		Reason:                         EventTooManyRestarts,
		OnDisruptionTemplateMessage:    "Targeted pod %s has restarted too many times",
		OnDisruptionTemplateAggMessage: "Targeted pod(s) have restarted too many times",
>>>>>>> 22d2c85f
		OnTargetTemplateMessage:        EventOnTargetTemplate + "pod has restarted too many times",
		Category:                       TargetEvent,
	},
	EventPodRecoveredState: {
		Type:                           corev1.EventTypeNormal,
<<<<<<< HEAD
		OnDisruptionTemplateMessage:    "targeted pod %s seems to have recovered",
		OnDisruptionTemplateAggMessage: "targeted pod(s) seem to have recovered",
=======
		Reason:                         EventPodRecoveredState,
		OnDisruptionTemplateMessage:    "Targeted pod %s seems to have recovered",
		OnDisruptionTemplateAggMessage: "Targeted pod(s) seem to have recovered",
>>>>>>> 22d2c85f
		OnTargetTemplateMessage:        "pod seems to have recovered from the disruption %s failure",
		Category:                       TargetEvent,
	},
	EventNodeMemPressureState: {
		Type:                           corev1.EventTypeWarning,
<<<<<<< HEAD
		OnDisruptionTemplateMessage:    "targeted node %s is under memory pressure",
		OnDisruptionTemplateAggMessage: "targeted node(s) are under memory pressure",
=======
		Reason:                         EventNodeMemPressureState,
		OnDisruptionTemplateMessage:    "Targeted node %s is under memory pressure",
		OnDisruptionTemplateAggMessage: "Targeted node(s) are under memory pressure",
>>>>>>> 22d2c85f
		OnTargetTemplateMessage:        EventOnTargetTemplate + "node is under memory pressure",
		Category:                       TargetEvent,
	},
	EventNodeDiskPressureState: {
		Type:                           corev1.EventTypeWarning,
<<<<<<< HEAD
		OnDisruptionTemplateMessage:    "targeted node %s is under disk pressure",
		OnDisruptionTemplateAggMessage: "targeted node(s) are under disk pressure",
=======
		Reason:                         EventNodeDiskPressureState,
		OnDisruptionTemplateMessage:    "Targeted node %s is under disk pressure",
		OnDisruptionTemplateAggMessage: "Targeted node(s) are under disk pressure",
>>>>>>> 22d2c85f
		OnTargetTemplateMessage:        EventOnTargetTemplate + "node is under disk pressure",
		Category:                       TargetEvent,
	},
	EventNodeUnavailableNetworkState: {
		Type:                           corev1.EventTypeWarning,
<<<<<<< HEAD
		OnDisruptionTemplateMessage:    "targeted node %s network is unavailable",
		OnDisruptionTemplateAggMessage: "targeted node(s) network are unavailable",
=======
		Reason:                         EventNodeUnavailableNetworkState,
		OnDisruptionTemplateMessage:    "Targeted node %s network is unavailable",
		OnDisruptionTemplateAggMessage: "Targeted node(s) network are unavailable",
>>>>>>> 22d2c85f
		OnTargetTemplateMessage:        EventOnTargetTemplate + "node network is unavaialble",
		Category:                       TargetEvent,
	},
	EventNodeWarningState: {
		Type:                           corev1.EventTypeWarning,
<<<<<<< HEAD
		OnDisruptionTemplateMessage:    "targeted node %s is not ready",
		OnDisruptionTemplateAggMessage: "targeted node(s) are not ready",
=======
		Reason:                         EventNodeWarningState,
		OnDisruptionTemplateMessage:    "Targeted node %s is not ready",
		OnDisruptionTemplateAggMessage: "Targeted node(s) are not ready",
>>>>>>> 22d2c85f
		OnTargetTemplateMessage:        EventOnTargetTemplate + "node is not ready",
		Category:                       TargetEvent,
	},
	EventNodeRecoveredState: {
		Type:                           corev1.EventTypeNormal,
<<<<<<< HEAD
		OnDisruptionTemplateMessage:    "targeted node %s seems to have recovered",
		OnDisruptionTemplateAggMessage: "targeted node(s) seem to have recovered",
		OnTargetTemplateMessage:        "node seems to have recovered from the disruption %s failure",
=======
		Reason:                         EventNodeRecoveredState,
		OnDisruptionTemplateMessage:    "Targeted node %s seems to have recovered",
		OnDisruptionTemplateAggMessage: "Targeted node(s) seem to have recovered",
		OnTargetTemplateMessage:        "Node seems to have recovered from the disruption %s failure",
>>>>>>> 22d2c85f
		Category:                       TargetEvent,
	},
	EventDisruptionDurationOver: {
		Type:                        corev1.EventTypeNormal,
		OnDisruptionTemplateMessage: "The disruption has lived longer than its specified duration, and will be deleted in %s.",
		Category:                    DisruptEvent,
	},
	EventDisruptionGCOver: {
		Type:                        corev1.EventTypeNormal,
		OnDisruptionTemplateMessage: "The disruption has lived %s longer than its specified duration, and will now be deleted.",
		Category:                    DisruptEvent,
	},
	EventEmptyDisruption: {
		Type:                        corev1.EventTypeWarning,
		OnDisruptionTemplateMessage: "No disruption recognized for \"%s\" therefore no disruption applied.",
		Category:                    DisruptEvent,
	},
	EventDisruptionCreationFailed: {
		Type:                        corev1.EventTypeWarning,
		OnDisruptionTemplateMessage: "Injection pod for disruption \"%s\" failed to be created",
		Category:                    DisruptEvent,
	},
	EventDisruptionStuckOnRemoval: {
		Type:                        corev1.EventTypeWarning,
		OnDisruptionTemplateMessage: "Instance is stuck on removal because of chaos pods not being able to terminate correctly, please check pods logs before manually removing their finalizer. https://github.com/DataDog/chaos-controller/blob/main/docs/faq.md",
		Category:                    DisruptEvent,
	},
	EventInvalidDisruptionLabelSelector: {
		Type:                        corev1.EventTypeWarning,
		OnDisruptionTemplateMessage: "%s. No targets will be selected.",
		Category:                    DisruptEvent,
	},
	EventDisruptionNoMoreValidTargets: {
		Type:                        corev1.EventTypeNormal,
		OnDisruptionTemplateMessage: "No more targets found for injection for this disruption (either ignored or already targeted by another disruption)",
		Category:                    DisruptEvent,
	},
	EventDisruptionNoTargetsFound: {
		Type:                        corev1.EventTypeWarning,
		OnDisruptionTemplateMessage: "The given label selector did not return any targets. Please ensure that both the selector and the count are correct (should be either a percentage or an integer greater than 0).",
		Category:                    DisruptEvent,
	},
	EventInvalidSpecDisruption: {
		Type:                        corev1.EventTypeWarning,
		OnDisruptionTemplateMessage: "%s",
		Category:                    DisruptEvent,
	},
	EventDisruptionChaosPodCreated: {
		Type:                        corev1.EventTypeNormal,
		OnDisruptionTemplateMessage: "Created disruption injection pod for \"%s\"",
		Category:                    DisruptEvent,
	},
	EventDisruptionCreated: {
		Type:                        corev1.EventTypeNormal,
		OnDisruptionTemplateMessage: "Disruption created",
		Category:                    DisruptEvent,
	},
	EventDisruptionFinished: {
		Type:                        corev1.EventTypeNormal,
		OnDisruptionTemplateMessage: "Disruption finished",
		Category:                    DisruptEvent,
	},
	EventDisrupted: {
		Type:                    corev1.EventTypeNormal,
		OnTargetTemplateMessage: "Pod %s from disruption %s targeted this resource for injection",
		Category:                DisruptEvent,
	},
}

// IsNotifiableEvent this event can be broadcasted to our notifiers
func IsNotifiableEvent(event corev1.Event) bool {
	return event.Source.Component == SourceDisruptionComponent
}

func CompareCustom(reason string, toCompareReason DisruptionEventReason) bool {
	return string(toCompareReason) == reason
}

func CompareK8S(reason string, toCompareReason KubernetesEventReason) bool {
	return string(toCompareReason) == reason
}

func IsRecoveryEvent(event corev1.Event) bool {
	return CompareCustom(event.Reason, EventNodeRecoveredState) || CompareCustom(event.Reason, EventPodRecoveredState)
}

func IsTargetEvent(event corev1.Event) bool {
	reason := DisruptionEventReason(event.Reason)

	if reason == "" {
		return false
	}

	return event.Source.Component == SourceDisruptionComponent &&
		Events[reason].Category == TargetEvent
}<|MERGE_RESOLUTION|>--- conflicted
+++ resolved
@@ -22,22 +22,7 @@
 )
 
 type DisruptionEvent struct {
-<<<<<<< HEAD
-	Type                           string
-	OnTargetTemplateMessage        string
-	OnDisruptionTemplateMessage    string // We want to separate the aggregated message from the single message to include more info in the single message
-	OnDisruptionTemplateAggMessage string
-	Category                       DisruptionEventCategory
-}
-
-// Complete list of events sent out by the controller
-type DisruptionEventReason string
-type KubernetesEventReason string
-
-// Custom events from disruption-controller
-=======
 	Type                           string                  // Warning or Normal
-	Reason                         string                  // Short description of the event
 	OnTargetTemplateMessage        string                  // Template message to attach to the target resource (pod or node). Empty if the event should not be sent to a target (DisruptEvent only)
 	OnDisruptionTemplateMessage    string                  // We want to separate the aggregated message from the single message to include more info in the single message
 	OnDisruptionTemplateAggMessage string                  // Template message to attach to the disruption. Empty if the event should not be sent on a disruption
@@ -45,7 +30,10 @@
 }
 
 // Complete list of events sent out by the controller
->>>>>>> 22d2c85f
+type DisruptionEventReason string
+type KubernetesEventReason string
+
+// Custom events from disruption-controller
 const (
 	// Targeted pods related
 	// Warning events
@@ -153,157 +141,84 @@
 var Events = map[DisruptionEventReason]DisruptionEvent{
 	EventPodWarningState: {
 		Type:                           corev1.EventTypeWarning,
-<<<<<<< HEAD
-		OnDisruptionTemplateMessage:    "targeted pod %s is failing",
-		OnDisruptionTemplateAggMessage: "targeted pod(s) are failing",
-=======
-		Reason:                         EventPodWarningState,
 		OnDisruptionTemplateMessage:    "Targeted pod %s is failing",
 		OnDisruptionTemplateAggMessage: "Targeted pod(s) are failing",
->>>>>>> 22d2c85f
 		OnTargetTemplateMessage:        EventOnTargetTemplate + "pod is failing",
 		Category:                       TargetEvent,
 	},
 	EventContainerWarningState: {
 		Type:                           corev1.EventTypeWarning,
-<<<<<<< HEAD
-		OnDisruptionTemplateMessage:    "container on targeted pod %s is failing",
-		OnDisruptionTemplateAggMessage: "containers on targeted pod(s) are failing",
-=======
-		Reason:                         EventContainerWarningState,
 		OnDisruptionTemplateMessage:    "Container on targeted pod %s is failing",
 		OnDisruptionTemplateAggMessage: "Containers on targeted pod(s) are failing",
->>>>>>> 22d2c85f
 		OnTargetTemplateMessage:        EventOnTargetTemplate + "containers on pod are failing",
 		Category:                       TargetEvent,
 	},
 	EventLivenessProbeChange: {
 		Type:                           corev1.EventTypeWarning,
-<<<<<<< HEAD
-		OnDisruptionTemplateMessage:    "liveness probe on targeted pod %s are failing",
-		OnDisruptionTemplateAggMessage: "liveness probe(s) on targeted pod(s) are failing",
-=======
-		Reason:                         EventLivenessProbeChange,
 		OnDisruptionTemplateMessage:    "Liveness probe on targeted pod %s are failing",
 		OnDisruptionTemplateAggMessage: "Liveness probe(s) on targeted pod(s) are failing",
->>>>>>> 22d2c85f
 		OnTargetTemplateMessage:        EventOnTargetTemplate + "liveness probes on pod are failing",
 		Category:                       TargetEvent,
 	}, EventReadinessProbeChangeDuringDisruption: {
 		Type:                           corev1.EventTypeNormal,
-<<<<<<< HEAD
-		OnDisruptionTemplateMessage:    "readiness probe on targeted pod %s is failing",
-		OnDisruptionTemplateAggMessage: "readiness probes on targeted pod(s) are failing",
-=======
-		Reason:                         EventReadinessProbeChangeDuringDisruption,
 		OnDisruptionTemplateMessage:    "Readiness probe on targeted pod %s is failing",
 		OnDisruptionTemplateAggMessage: "Readiness probes on targeted pod(s) are failing",
->>>>>>> 22d2c85f
 		OnTargetTemplateMessage:        EventOnTargetTemplate + "readiness probes on pod are failing",
 		Category:                       TargetEvent,
 	}, EventReadinessProbeChangeBeforeDisruption: {
 		Type:                           corev1.EventTypeWarning,
-<<<<<<< HEAD
-		OnDisruptionTemplateMessage:    "readiness probe on targeted pod %s is failing",
-		OnDisruptionTemplateAggMessage: "readiness probes on targeted pod(s) are failing",
-=======
-		Reason:                         EventReadinessProbeChangeBeforeDisruption,
 		OnDisruptionTemplateMessage:    "Readiness probe on targeted pod %s is failing",
 		OnDisruptionTemplateAggMessage: "Readiness probes on targeted pod(s) are failing",
->>>>>>> 22d2c85f
 		OnTargetTemplateMessage:        EventOnTargetTemplate + "readiness probes on pod are failing",
 		Category:                       TargetEvent,
 	},
 	EventTooManyRestarts: {
 		Type:                           corev1.EventTypeWarning,
-<<<<<<< HEAD
-		OnDisruptionTemplateMessage:    "targeted pod %s has restarted too many times",
-		OnDisruptionTemplateAggMessage: "targeted pod(s) have restarted too many times",
-=======
-		Reason:                         EventTooManyRestarts,
 		OnDisruptionTemplateMessage:    "Targeted pod %s has restarted too many times",
 		OnDisruptionTemplateAggMessage: "Targeted pod(s) have restarted too many times",
->>>>>>> 22d2c85f
 		OnTargetTemplateMessage:        EventOnTargetTemplate + "pod has restarted too many times",
 		Category:                       TargetEvent,
 	},
 	EventPodRecoveredState: {
 		Type:                           corev1.EventTypeNormal,
-<<<<<<< HEAD
-		OnDisruptionTemplateMessage:    "targeted pod %s seems to have recovered",
-		OnDisruptionTemplateAggMessage: "targeted pod(s) seem to have recovered",
-=======
-		Reason:                         EventPodRecoveredState,
 		OnDisruptionTemplateMessage:    "Targeted pod %s seems to have recovered",
 		OnDisruptionTemplateAggMessage: "Targeted pod(s) seem to have recovered",
->>>>>>> 22d2c85f
 		OnTargetTemplateMessage:        "pod seems to have recovered from the disruption %s failure",
 		Category:                       TargetEvent,
 	},
 	EventNodeMemPressureState: {
 		Type:                           corev1.EventTypeWarning,
-<<<<<<< HEAD
-		OnDisruptionTemplateMessage:    "targeted node %s is under memory pressure",
-		OnDisruptionTemplateAggMessage: "targeted node(s) are under memory pressure",
-=======
-		Reason:                         EventNodeMemPressureState,
 		OnDisruptionTemplateMessage:    "Targeted node %s is under memory pressure",
 		OnDisruptionTemplateAggMessage: "Targeted node(s) are under memory pressure",
->>>>>>> 22d2c85f
 		OnTargetTemplateMessage:        EventOnTargetTemplate + "node is under memory pressure",
 		Category:                       TargetEvent,
 	},
 	EventNodeDiskPressureState: {
 		Type:                           corev1.EventTypeWarning,
-<<<<<<< HEAD
-		OnDisruptionTemplateMessage:    "targeted node %s is under disk pressure",
-		OnDisruptionTemplateAggMessage: "targeted node(s) are under disk pressure",
-=======
-		Reason:                         EventNodeDiskPressureState,
 		OnDisruptionTemplateMessage:    "Targeted node %s is under disk pressure",
 		OnDisruptionTemplateAggMessage: "Targeted node(s) are under disk pressure",
->>>>>>> 22d2c85f
 		OnTargetTemplateMessage:        EventOnTargetTemplate + "node is under disk pressure",
 		Category:                       TargetEvent,
 	},
 	EventNodeUnavailableNetworkState: {
 		Type:                           corev1.EventTypeWarning,
-<<<<<<< HEAD
-		OnDisruptionTemplateMessage:    "targeted node %s network is unavailable",
-		OnDisruptionTemplateAggMessage: "targeted node(s) network are unavailable",
-=======
-		Reason:                         EventNodeUnavailableNetworkState,
 		OnDisruptionTemplateMessage:    "Targeted node %s network is unavailable",
 		OnDisruptionTemplateAggMessage: "Targeted node(s) network are unavailable",
->>>>>>> 22d2c85f
 		OnTargetTemplateMessage:        EventOnTargetTemplate + "node network is unavaialble",
 		Category:                       TargetEvent,
 	},
 	EventNodeWarningState: {
 		Type:                           corev1.EventTypeWarning,
-<<<<<<< HEAD
-		OnDisruptionTemplateMessage:    "targeted node %s is not ready",
-		OnDisruptionTemplateAggMessage: "targeted node(s) are not ready",
-=======
-		Reason:                         EventNodeWarningState,
 		OnDisruptionTemplateMessage:    "Targeted node %s is not ready",
 		OnDisruptionTemplateAggMessage: "Targeted node(s) are not ready",
->>>>>>> 22d2c85f
 		OnTargetTemplateMessage:        EventOnTargetTemplate + "node is not ready",
 		Category:                       TargetEvent,
 	},
 	EventNodeRecoveredState: {
 		Type:                           corev1.EventTypeNormal,
-<<<<<<< HEAD
-		OnDisruptionTemplateMessage:    "targeted node %s seems to have recovered",
-		OnDisruptionTemplateAggMessage: "targeted node(s) seem to have recovered",
-		OnTargetTemplateMessage:        "node seems to have recovered from the disruption %s failure",
-=======
-		Reason:                         EventNodeRecoveredState,
 		OnDisruptionTemplateMessage:    "Targeted node %s seems to have recovered",
 		OnDisruptionTemplateAggMessage: "Targeted node(s) seem to have recovered",
 		OnTargetTemplateMessage:        "Node seems to have recovered from the disruption %s failure",
->>>>>>> 22d2c85f
 		Category:                       TargetEvent,
 	},
 	EventDisruptionDurationOver: {
