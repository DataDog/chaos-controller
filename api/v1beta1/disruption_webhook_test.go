// Unless explicitly stated otherwise all files in this repository are licensed
// under the Apache License Version 2.0.
// This product includes software developed at Datadog (https://www.datadoghq.com/).
// Copyright 2024 Datadog, Inc.

package v1beta1

import (
	"fmt"
	"time"

	"github.com/DataDog/chaos-controller/ddmark"
	metricsnoop "github.com/DataDog/chaos-controller/o11y/metrics/noop"
	tracernoop "github.com/DataDog/chaos-controller/o11y/tracer/noop"
	chaostypes "github.com/DataDog/chaos-controller/types"
	"github.com/hashicorp/go-multierror"
	. "github.com/onsi/ginkgo/v2"
	. "github.com/onsi/gomega"
	"github.com/stretchr/testify/mock"
	authv1 "k8s.io/api/authentication/v1"
	v1 "k8s.io/api/core/v1"
	metav1 "k8s.io/apimachinery/pkg/apis/meta/v1"
	"k8s.io/apimachinery/pkg/labels"
	"k8s.io/apimachinery/pkg/util/intstr"
	"k8s.io/client-go/kubernetes/scheme"
	"k8s.io/client-go/tools/record"
	"sigs.k8s.io/controller-runtime/pkg/client"
	"sigs.k8s.io/controller-runtime/pkg/client/fake"
	"sigs.k8s.io/controller-runtime/pkg/controller/controllerutil"
)

const (
	testDisruptionName = "test-disruption"
)

var oldDisruption, newDisruption *Disruption

var _ = Describe("Disruption Webhook", func() {
	var ddmarkMock *ddmark.ClientMock

	BeforeEach(func() {
		ddmarkMock = ddmark.NewClientMock(GinkgoT())
		ddmarkClient = ddmarkMock
		allowNodeLevel = true
		allowNodeFailure = true
	})

	Context("ValidateUpdate", func() {
		BeforeEach(func() {
			oldDisruption = makeValidNetworkDisruption()
			newDisruption = oldDisruption.DeepCopy()
		})

		Describe("finalizer removal expectations", func() {
			BeforeEach(func() {
				k8sClient = makek8sClientWithDisruptionPod()
				controllerutil.AddFinalizer(oldDisruption, chaostypes.DisruptionFinalizer)
			})

			AfterEach(func() {
				k8sClient = nil
			})

			When("disruption is deleting without associated disruption pods", func() {
				It("should succeed to remove finalizer (controller needs to be able to remove finalizer in such case)", func() {
					// override client to return NO pod
					k8sClient = fake.NewClientBuilder().WithScheme(scheme.Scheme).Build()

					oldDisruption.DeletionTimestamp = &metav1.Time{
						Time: time.Now(),
					}

					_, err := newDisruption.ValidateUpdate(oldDisruption)
					Expect(err).Should(Succeed())
				})
			})

			When("disruption is running and has pods", func() {
				It("should fail to remove finalizer", func() {
					_, err := newDisruption.ValidateUpdate(oldDisruption)
					Expect(err).Should(HaveOccurred())
				})
			})

			When("disruption is deleting WITH associated disruption pods", func() {
				It("should fail to remove finalizer", func() {
					oldDisruption.DeletionTimestamp = &metav1.Time{
						Time: time.Now(),
					}

					_, err := newDisruption.ValidateUpdate(oldDisruption)
					Expect(err).Should(HaveOccurred())
					Expect(err.Error()).Should(HavePrefix("unable to remove disruption finalizer"))
				})
			})

			When("disruption did not had finalizer", func() {
				It("should be OK to stays without finalizer", func() {
					oldDisruption.Finalizers = nil

					_, err := newDisruption.ValidateUpdate(oldDisruption)
					Expect(err).Should(Succeed())
				})
			})
		})

		Describe("ValidateCreate-only invariants shouldn't affect Update", func() {
			When("triggers.*.notBefore is in the past", func() {
				It("triggers.inject should not return an error", func() {
					triggers := DisruptionTriggers{
						Inject: DisruptionTrigger{
							NotBefore: metav1.NewTime(time.Now().Add(time.Minute * 5 * -1)),
						},
					}

					newDisruption.Spec.Duration = "30m"
					newDisruption.Spec.Triggers = &triggers

					oldDisruption.Spec.Duration = "30m"
					oldDisruption.Spec.Triggers = &triggers

					_, err := newDisruption.ValidateUpdate(oldDisruption)
					Expect(err).Should(Succeed())
				})

				It("triggers.createPods should not return an error", func() {
					triggers := DisruptionTriggers{
						CreatePods: DisruptionTrigger{
							NotBefore: metav1.NewTime(time.Now().Add(time.Hour * -1)),
						},
					}
					newDisruption.Spec.Duration = "30m"
					newDisruption.Spec.Triggers = &triggers

					oldDisruption.Spec.Duration = "30m"
					oldDisruption.Spec.Triggers = &triggers

					_, err := newDisruption.ValidateUpdate(oldDisruption)
					Expect(err).Should(Succeed())
				})
			})
		})

		Describe("hash changes expectations", func() {
			When("nothing is updated", func() {
				It("should succeed", func() {
					_, err := newDisruption.ValidateUpdate(oldDisruption)
					Expect(err).Should(Succeed())
				})
			})

			When("userInfo annotation is updated", func() {
				Context("with an old disruption without user info", func() {
					It("should allow the update", func() {
						// Arrange
						delete(oldDisruption.Annotations, annotationUserInfoKey)

						// Action
						_, err := newDisruption.ValidateUpdate(oldDisruption)

						// Assert
						By("not return an error")
						Expect(err).ShouldNot(HaveOccurred())
					})
				})

				Context("with an old disruption with an empty user info", func() {
					When("the user info of the new disruption is updated ", func() {
						It("should not allow the update", func() {
							// Arrange
							Expect(newDisruption.SetUserInfo(authv1.UserInfo{})).Should(Succeed())

							// Action
							_, err := newDisruption.ValidateUpdate(oldDisruption)

							// Assert
							By("return an error")
							Expect(err).Should(HaveOccurred())
							Expect(err).To(MatchError("the user info annotation is immutable"))
						})
					})
					When("the user info of the new disruption is empty too", func() {
						It("should allow the update", func() {
							// Arrange
							Expect(oldDisruption.SetUserInfo(authv1.UserInfo{})).Should(Succeed())
							Expect(newDisruption.SetUserInfo(authv1.UserInfo{Username: "lorem"})).Should(Succeed())

							// Action
							_, err := newDisruption.ValidateUpdate(oldDisruption)
							Expect(err).Should(Succeed())
						})
					})
				})

				Context("with an old disruption with a valid user info", func() {
					When("the user info of the new disruption is updated", func() {
						It("should not allow the update", func() {
							// Arrange
							Expect(oldDisruption.SetUserInfo(authv1.UserInfo{Username: "lorem"})).Should(Succeed())
							Expect(newDisruption.SetUserInfo(authv1.UserInfo{Username: "ipsum"})).Should(Succeed())

							// Action
							_, err := newDisruption.ValidateUpdate(oldDisruption)

							// Assert
							By("return an error")
							Expect(err).Should(HaveOccurred())
							Expect(err).To(MatchError("the user info annotation is immutable"))
						})
					})
				})
			})

			When("count is updated", func() {
				BeforeEach(func() {
					newDisruption.Spec.Count = &intstr.IntOrString{IntVal: 2}
				})

				Context("DynamicTargeting (StaticTargeting=false)", func() {
					It("should succeed", func() {
						_, err := newDisruption.ValidateUpdate(oldDisruption)
						Expect(err).Should(Succeed())
					})
				})

				Context("StaticTargeting", func() {
					It("should fail", func() {
						oldDisruption.Spec.StaticTargeting = true
						newDisruption.Spec.StaticTargeting = true

						_, err := newDisruption.ValidateUpdate(oldDisruption)
						Expect(err).Should(HaveOccurred())
					})
				})
			})

			When("StaticTargeting is updated", func() {
				When("static to dynamic", func() {
					BeforeEach(func() {
						oldDisruption.Spec.StaticTargeting = true
						newDisruption.Spec.StaticTargeting = false
					})

					It("should fail", func() {
						_, err := newDisruption.ValidateUpdate(oldDisruption)
						Expect(err).Should(HaveOccurred())
					})
				})

				When("dynamic to static", func() {
					BeforeEach(func() {
						oldDisruption.Spec.StaticTargeting = false
						newDisruption.Spec.StaticTargeting = true
					})

					It("should fail", func() {
						_, err := newDisruption.ValidateUpdate(oldDisruption)
						Expect(err).Should(HaveOccurred())
					})
				})
			})
		})
	})

	Context("ValidateCreate", func() {
		Describe("general errors expectations", func() {
			BeforeEach(func() {
				k8sClient = makek8sClientWithDisruptionPod()
				recorder = record.NewFakeRecorder(1)
				tracerSink = tracernoop.New(logger)
				deleteOnly = false
			})

			JustBeforeEach(func() {
				newDisruption = makeValidNetworkDisruption()
				controllerutil.AddFinalizer(newDisruption, chaostypes.DisruptionFinalizer)
			})

			AfterEach(func() {
				k8sClient = nil
				newDisruption = nil
				permittedUserGroups = map[string]struct{}{}
			})

			When("disruption has delete-only mode enable", func() {
				It("should return an error which deny the creation of a new disruption", func() {
					// Arrange
					deleteOnly = true

					// Action
					_, err := newDisruption.ValidateCreate()

					// Assert
					Expect(err).Should(HaveOccurred())
					Expect(err.Error()).Should(HavePrefix("the controller is currently in delete-only mode, you can't create new disruptions for now"))
					Expect(ddmarkMock.AssertNumberOfCalls(GinkgoT(), "ValidateStructMultierror", 0)).To(BeTrue())
				})
			})

			When("disruption has invalid name", func() {
				It("should return an error for an invalid d", func() {
					// Arrange
					newDisruption.Name = "invalid-name!"

					// Action
					_, err := newDisruption.ValidateCreate()

					// Assert
					Expect(err).Should(HaveOccurred())
					Expect(err.Error()).Should(HavePrefix("invalid disruption name: found '!', expected: ',' or 'end of string'"))
					Expect(ddmarkMock.AssertNumberOfCalls(GinkgoT(), "ValidateStructMultierror", 0)).To(BeTrue())
				})
			})

			When("disruption using the onInit feature without the handler being enabled", func() {
				It("should return an error", func() {
					// Arrange
					newDisruption.Spec.OnInit = true

					// Action
					_, err := newDisruption.ValidateCreate()

					// Assert
					Expect(err).Should(HaveOccurred())
					Expect(err.Error()).Should(HavePrefix("the chaos handler is disabled but the disruption onInit field is set to true, please enable the handler by specifying the --handler-enabled flag to the controller if you want to use the onInit feature"))
					Expect(ddmarkMock.AssertNumberOfCalls(GinkgoT(), "ValidateStructMultierror", 0)).To(BeTrue())
				})
			})

			When("disruption spec is invalid", func() {
				It("should return an error", func() {
					// Arrange
					invalidDisruption := newDisruption.DeepCopy()
					invalidDisruption.Spec.Selector = nil

					// Action
					_, err := invalidDisruption.ValidateCreate()

					// Assert
					Expect(err).Should(HaveOccurred())
					Expect(err).To(MatchError("1 error occurred:\n\t* Spec: either selector or advancedSelector field must be set\n\n"))
					Expect(ddmarkMock.AssertNumberOfCalls(GinkgoT(), "ValidateStructMultierror", 0)).To(BeTrue())
				})
			})

			When("disruption spec duration is greater than the max default duration", func() {
				var originalMaxDefaultDuration time.Duration

				BeforeEach(func() {
					originalMaxDefaultDuration = maxDuration
				})

				It("should return an error", func() {
					// Arrange
					invalidDisruption := newDisruption.DeepCopy()
					maxDuration = time.Hour * 1
					invalidDisruption.Spec.Duration = "2h"

					// Action
					_, err := invalidDisruption.ValidateCreate()

					// Assert
					Expect(err).Should(HaveOccurred())
					Expect(err).To(MatchError("you have specified a duration of 2h0m0s, but the maximum duration allowed is 1h0m0s, please specify a duration lower or equal than this value"))
					Expect(ddmarkMock.AssertNumberOfCalls(GinkgoT(), "ValidateStructMultierror", 0)).To(BeTrue())
				})

				AfterEach(func() {
					maxDuration = originalMaxDefaultDuration
				})
			})

			When("disruption selectors are invalid", func() {
				It("should return an error", func() {
					invalidDisruption := newDisruption.DeepCopy()
					invalidDisruption.Spec.Selector = map[string]string{"app": "demo-{nginx}"}

					_, err := invalidDisruption.ValidateCreate()

					Expect(err).Should(HaveOccurred())
					Expect(err).To(MatchError("1 error occurred:\n\t* Spec: unable to parse requirement: values[0][app]: Invalid value: \"demo-{nginx}\": a valid label must be an empty string or consist of alphanumeric characters, '-', '_' or '.', and must start and end with an alphanumeric character (e.g. 'MyValue',  or 'my_value',  or '12345', regex used for validation is '(([A-Za-z0-9][-A-Za-z0-9_.]*)?[A-Za-z0-9])?')\n\n"))
					Expect(ddmarkMock.AssertNumberOfCalls(GinkgoT(), "ValidateStructMultierror", 0)).To(BeTrue())
				})
			})

			When("disruption advanced selectors are invalid", func() {
				It("should return an error", func() {
					invalidDisruption := newDisruption.DeepCopy()
					invalidDisruption.Spec.AdvancedSelector = []metav1.LabelSelectorRequirement{{
						Key:      "app",
						Operator: "NotIn",
						Values:   []string{"*nginx"},
					}}

					_, err := invalidDisruption.ValidateCreate()

					Expect(err).Should(HaveOccurred())
					Expect(err).To(MatchError("1 error occurred:\n\t* Spec: error parsing given advanced selector to requirements: values[0][app]: Invalid value: \"*nginx\": a valid label must be an empty string or consist of alphanumeric characters, '-', '_' or '.', and must start and end with an alphanumeric character (e.g. 'MyValue',  or 'my_value',  or '12345', regex used for validation is '(([A-Za-z0-9][-A-Za-z0-9_.]*)?[A-Za-z0-9])?')\n\n"))
					Expect(ddmarkMock.AssertNumberOfCalls(GinkgoT(), "ValidateStructMultierror", 0)).To(BeTrue())
				})
			})

			When("ddmark return an error", func() {
				It("should catch this error and propagated it", func() {
					// Arrange
					ddmarkMock.EXPECT().ValidateStructMultierror(mock.Anything, mock.Anything).Return(&multierror.Error{
						Errors: []error{
							fmt.Errorf("something bad happened"),
						},
					})

					// Action
					_, err := newDisruption.ValidateCreate()

					// Assert
					Expect(err).Should(HaveOccurred())
					Expect(err.Error()).Should(ContainSubstring("something bad happened"))
				})
			})

			When("triggers.*.notBefore is in the past", func() {
				It("triggers.inject should return an error", func() {
					newDisruption.Spec.Duration = "30m"
					newDisruption.Spec.Triggers = &DisruptionTriggers{
						Inject: DisruptionTrigger{
							NotBefore: metav1.NewTime(time.Now().Add(time.Minute * 5 * -1)),
						},
					}

					_, err := newDisruption.ValidateCreate()
					Expect(err).Should(MatchError(ContainSubstring("only values in the future are accepted")))
				})

				It("triggers.createPods should return an error", func() {
					newDisruption.Spec.Duration = "30m"
					newDisruption.Spec.Triggers = &DisruptionTriggers{
						CreatePods: DisruptionTrigger{
							NotBefore: metav1.NewTime(time.Now().Add(time.Hour * -1)),
						},
					}

					_, err := newDisruption.ValidateCreate()
					Expect(err).Should(MatchError(ContainSubstring("only values in the future are accepted")))
				})
			})

			When("triggers.*.notBefore is in the future", func() {
				It("should not return an error", func() {
					ddmarkMock.EXPECT().ValidateStructMultierror(mock.Anything, mock.Anything).Return(&multierror.Error{})
					newDisruption.Spec.Duration = "30m"
					newDisruption.Spec.Triggers = &DisruptionTriggers{
						Inject: DisruptionTrigger{
							NotBefore: metav1.NewTime(time.Now().Add(time.Minute * 5)),
						},
					}

					_, err := newDisruption.ValidateCreate()
					Expect(err).ShouldNot(HaveOccurred())
				})
			})

			When("triggers.inject.notBefore is before triggers.createPods.notBefore", func() {
				It("should return an error", func() {
					newDisruption.Spec.Duration = "30m"
					newDisruption.Spec.Triggers = &DisruptionTriggers{
						Inject: DisruptionTrigger{
							NotBefore: metav1.NewTime(time.Now().Add(time.Minute * 5)),
						},
						CreatePods: DisruptionTrigger{
							NotBefore: metav1.NewTime(time.Now().Add(time.Minute * 15)),
						},
					}

					_, err := newDisruption.ValidateCreate()
					Expect(err).Should(MatchError(ContainSubstring("inject.notBefore must come after createPods.notBefore if both are specified")))
				})
			})

			When("user group membership is invalid", func() {
				It("should return an error if they lack membership", func() {
					permittedUserGroups = map[string]struct{}{}
					permittedUserGroups["system:nobody"] = struct{}{}
					permittedUserGroupWarningString = "system:nobody"

					_, err := newDisruption.ValidateCreate()

					Expect(err).Should(HaveOccurred())
					Expect(err.Error()).Should(ContainSubstring("lacking sufficient authorization to create Disruption. your user groups are some, but you must be in one of the following groups: system:nobody"))
				})

				It("should not return an error if they are within a permitted group", func() {
					ddmarkMock.EXPECT().ValidateStructMultierror(mock.Anything, mock.Anything).Return(&multierror.Error{})
					permittedUserGroups = map[string]struct{}{}
					permittedUserGroups["some"] = struct{}{}
					permittedUserGroups["any"] = struct{}{}
					permittedUserGroupWarningString = "some, any"

					_, err := newDisruption.ValidateCreate()

					Expect(err).ShouldNot(HaveOccurred())
					Expect(ddmarkMock.AssertNumberOfCalls(GinkgoT(), "ValidateStructMultierror", 1)).To(BeTrue())
				})
			})
		})

<<<<<<< HEAD
		Describe("safemode expectations with a disk failure disruption", func() {
=======
		Describe("expectations with node disruptions", func() {
			BeforeEach(func() {
				ddmarkMock.EXPECT().ValidateStructMultierror(mock.Anything, mock.Anything).Return(&multierror.Error{})
				k8sClient = makek8sClientWithDisruptionPod()
				recorder = record.NewFakeRecorder(1)
				metricsSink = metricsnoop.New(logger)
				tracerSink = tracernoop.New(logger)
				deleteOnly = false
				enableSafemode = true
				allowNodeFailure = true
				allowNodeLevel = true
			})

			JustBeforeEach(func() {
				newDisruption = makeValidNetworkDisruption()
			})

			AfterEach(func() {
				k8sClient = nil
				newDisruption = nil
			})

			Context("allowNodeFailure is false", func() {
				JustBeforeEach(func() {
					newDisruption.Spec.NodeFailure = &NodeFailureSpec{}
				})

				It("should reject the disruption at node level", func() {
					allowNodeFailure = false
					newDisruption.Spec.Level = chaostypes.DisruptionLevelNode

					_, err := newDisruption.ValidateCreate()

					Expect(err).Should(HaveOccurred())
					Expect(err.Error()).Should(ContainSubstring("at least one of the initial safety nets caught an issue"))
					Expect(err.Error()).Should(ContainSubstring("node failure disruptions are not allowed in this cluster"))

				})

				It("should reject the disruption at pod level", func() {
					allowNodeFailure = false

					_, err := newDisruption.ValidateCreate()

					Expect(err).Should(HaveOccurred())
					Expect(err.Error()).Should(ContainSubstring("at least one of the initial safety nets caught an issue"))
					Expect(err.Error()).Should(ContainSubstring("node failure disruptions are not allowed in this cluster"))

				})
			})

			Context("allowNodeLevel is false", func() {
				It("should reject the disruption at node level", func() {
					allowNodeLevel = false
					newDisruption.Spec.Level = chaostypes.DisruptionLevelNode

					_, err := newDisruption.ValidateCreate()

					Expect(err).Should(HaveOccurred())
					Expect(err.Error()).Should(ContainSubstring("at least one of the initial safety nets caught an issue"))
					Expect(err.Error()).Should(ContainSubstring("node level disruptions are not allowed in this cluster"))
				})

				It("should allow the disruption at pod level", func() {
					_, err := newDisruption.ValidateCreate()

					Expect(err).ShouldNot(HaveOccurred())
				})
			})

			Context("allowNodeFailure and allowNodeLevel are true", func() {
				It("should allow a node level node failure disruption", func() {
					allowNodeFailure = true
					allowNodeLevel = true
					newDisruption.Spec.Level = chaostypes.DisruptionLevelNode
					newDisruption.Spec.NodeFailure = &NodeFailureSpec{}

					_, err := newDisruption.ValidateCreate()

					Expect(err).ShouldNot(HaveOccurred())
				})
			})
		})

		Describe("expectations with a disk failure disruption", func() {
>>>>>>> 68c14b6a
			BeforeEach(func() {
				ddmarkMock.EXPECT().ValidateStructMultierror(mock.Anything, mock.Anything).Return(&multierror.Error{})
				k8sClient = makek8sClientWithDisruptionPod()
				recorder = record.NewFakeRecorder(1)
				metricsSink = metricsnoop.New(logger)
				tracerSink = tracernoop.New(logger)
				deleteOnly = false
				enableSafemode = true
			})

			JustBeforeEach(func() {
				newDisruption = makeValidDiskFailureDisruption()
			})

			AfterEach(func() {
				k8sClient = nil
				newDisruption = nil
			})

			When("the disruption target a 'node'", func() {
				JustBeforeEach(func() {
					newDisruption.Spec.Level = chaostypes.DisruptionLevelNode
				})
				Context("with the '/' path", func() {
					It("should deny the usage of '/' path", func() {
						// Arrange
						newDisruption.Spec.DiskFailure.Paths = []string{"/test", "/"}

						// Action
						_, err := newDisruption.ValidateCreate()

						// Assert
						Expect(err).Should(HaveOccurred())
						Expect(err.Error()).Should(ContainSubstring("at least one of the initial safety nets caught an issue"))
						Expect(err.Error()).Should(ContainSubstring("the specified path for the disk failure disruption targeting a node must not be \"/\""))
					})
				})
				Context("with the '/test' path", func() {
					It("should allow the usage", func() {
						newDisruption.Spec.DiskFailure.Paths = []string{"/test"}

						_, err := newDisruption.ValidateCreate()

						Expect(err).ShouldNot(HaveOccurred())
					})
				})
				Context("with the '  /  ' path", func() {
					It("should deny the usage of '   /   ' path", func() {
						// Arrange
						newDisruption.Spec.DiskFailure.Paths = []string{"/test", "   /   "}

						// Action
						_, err := newDisruption.ValidateCreate()

						// Assert
						Expect(err).Should(HaveOccurred())
						Expect(err.Error()).Should(ContainSubstring("at least one of the initial safety nets caught an issue"))
						Expect(err.Error()).Should(ContainSubstring("the specified path for the disk failure disruption targeting a node must not be \"/\""))
					})
				})
				Context("safe-mode disabled", func() {
					It("should allow the '/' path", func() {
						// Arrange
						newDisruption.Spec.Unsafemode = &UnsafemodeSpec{
							AllowRootDiskFailure: true,
						}

						// Action
						_, err := newDisruption.ValidateCreate()

						// Assert
						Expect(err).ShouldNot(HaveOccurred())
					})
				})
			})

			When("the disruption target a 'pod'", func() {
				JustBeforeEach(func() {
					newDisruption.Spec.Level = chaostypes.DisruptionLevelPod
				})
				Context("with the '/' path", func() {
					It("should allow the usage of this path", func() {
						// Arrange
						newDisruption.Spec.DiskFailure.Paths = []string{"/test", "/"}

						// Action
						_, err := newDisruption.ValidateCreate()

						// Assert
						Expect(err).ShouldNot(HaveOccurred())
					})
				})
				Context("with the safe-mode disabled", func() {
					It("should allow the '/' path", func() {
						// Arrange
						newDisruption.Spec.Unsafemode = &UnsafemodeSpec{
							AllowRootDiskFailure: true,
						}

						// Action
						_, err := newDisruption.ValidateCreate()

						// Assert
						Expect(err).ShouldNot(HaveOccurred())
					})
				})
			})
		})

		Describe("safemode expectations with a network failure disruption", func() {
			BeforeEach(func() {
				ddmarkMock.EXPECT().ValidateStructMultierror(mock.Anything, mock.Anything).Return(&multierror.Error{})
				k8sClient = makek8sClientWithDisruptionPod()
				recorder = record.NewFakeRecorder(1)
				metricsSink = metricsnoop.New(logger)
				tracerSink = tracernoop.New(logger)
				deleteOnly = false
				enableSafemode = true
			})

			JustBeforeEach(func() {
				newDisruption = makeValidNetworkDisruption()
			})

			AfterEach(func() {
				k8sClient = nil
				newDisruption = nil
			})

			When("only services are defined", func() {
				It("should pass validation", func() {
					newDisruption.Spec.Network.Hosts = nil
					newDisruption.Spec.Network.Services = []NetworkDisruptionServiceSpec{{Name: "foo", Namespace: chaosNamespace}}

					_, err := newDisruption.ValidateCreate()

					Expect(err).ShouldNot(HaveOccurred())
				})
			})

			When("various host filters are defined", func() {
				DescribeTable("should pass validation", func(hosts []NetworkDisruptionHostSpec) {
					newDisruption.Spec.Network.Hosts = hosts

					_, err := newDisruption.ValidateCreate()

					Expect(err).ShouldNot(HaveOccurred())
				},
					Entry("with just a port filter", []NetworkDisruptionHostSpec{{Port: 80}}),
					Entry("with just a protocol filter", []NetworkDisruptionHostSpec{{Protocol: "tcp"}}),
					Entry("with just a hostname filter", []NetworkDisruptionHostSpec{{Host: "localhost"}}),
					Entry("with all possible host filters together", []NetworkDisruptionHostSpec{{Host: "localhost", Port: 443, Protocol: "udp"}}),
				)
			})

			When("no filters are defined", func() {
				It("should be rejected", func() {
					newDisruption.Spec.Network.Hosts = nil

					_, err := newDisruption.ValidateCreate()

					Expect(err).Should(HaveOccurred())
					Expect(err.Error()).Should(ContainSubstring("at least one of the initial safety nets caught an issue"))
					Expect(err.Error()).Should(ContainSubstring("the specified disruption either contains no Host or Service filters. This will result in all network traffic being affected"))
				})

				It("should be allowed with DisableNeitherHostNorPort", func() {
					newDisruption.Spec.Network.Hosts = nil
					newDisruption.Spec.Unsafemode = &UnsafemodeSpec{DisableNeitherHostNorPort: true}

					_, err := newDisruption.ValidateCreate()

					Expect(err).ShouldNot(HaveOccurred())
				})
			})

		})
	})
})

// makeValidNetworkDisruption is a helper that constructs a valid Disruption suited for basic webhook validation testing
func makeValidNetworkDisruption() *Disruption {
	disruption := Disruption{
		TypeMeta: metav1.TypeMeta{
			Kind: DisruptionKind,
		},
		ObjectMeta: metav1.ObjectMeta{
			Name:      testDisruptionName,
			Namespace: chaosNamespace,
		},
		Spec: DisruptionSpec{
			Count: &intstr.IntOrString{
				IntVal: 1,
			},
			Network: &NetworkDisruptionSpec{
				Drop:  100,
				Hosts: []NetworkDisruptionHostSpec{{Port: 80}},
			},
			Selector: labels.Set{
				"name":      "random",
				"namespace": "random",
			},
		},
	}

	disruption.Annotations = map[string]string{}

	if err := disruption.SetUserInfo(authv1.UserInfo{
		Username: "lorem",
		UID:      "ipsum",
		Groups:   []string{"some"},
		Extra: map[string]authv1.ExtraValue{
			"dolores": []string{"sit"},
		},
	}); err != nil {
		Expect(err).ShouldNot(HaveOccurred())
	}

	return &disruption
}

// makeValidDiskFailureDisruption is a helper that constructs a valid Disruption suited for basic webhook validation testing
func makeValidDiskFailureDisruption() *Disruption {
	return &Disruption{
		ObjectMeta: metav1.ObjectMeta{
			Name:      testDisruptionName,
			Namespace: chaosNamespace,
		},
		Spec: DisruptionSpec{
			Count: &intstr.IntOrString{
				IntVal: 1,
			},
			Selector: labels.Set{
				"name":      "random",
				"namespace": "random",
			},
			DiskFailure: &DiskFailureSpec{
				Paths:       []string{"/"},
				Probability: "100%",
			},
		},
	}
}

// makek8sClientWithDisruptionPod is a help that creates a k8sClient returning at least one valid pod associated with the Disruption created with makeValidNetworkDisruption
func makek8sClientWithDisruptionPod() client.Client {
	return fake.NewClientBuilder().
		WithScheme(scheme.Scheme).
		WithObjects(&v1.Pod{
			ObjectMeta: metav1.ObjectMeta{
				Name:      "like-disruption-pod",
				Namespace: chaosNamespace,
				Labels: map[string]string{
					chaostypes.DisruptionNameLabel:      testDisruptionName,
					chaostypes.DisruptionNamespaceLabel: chaosNamespace,
				},
			},
			Spec: v1.PodSpec{
				Containers: []v1.Container{
					{
						Image: "k8s.gcr.io/pause:3.4.1",
						Name:  "ctn1",
					},
				},
			},
		},
			&v1.Service{
				ObjectMeta: metav1.ObjectMeta{
					Name:      "foo",
					Namespace: chaosNamespace,
				},
				Spec: v1.ServiceSpec{
					ClusterIP: "localhost",
					Type:      v1.ServiceTypeClusterIP,
				},
			},
		).
		Build()
}<|MERGE_RESOLUTION|>--- conflicted
+++ resolved
@@ -503,9 +503,6 @@
 			})
 		})
 
-<<<<<<< HEAD
-		Describe("safemode expectations with a disk failure disruption", func() {
-=======
 		Describe("expectations with node disruptions", func() {
 			BeforeEach(func() {
 				ddmarkMock.EXPECT().ValidateStructMultierror(mock.Anything, mock.Anything).Return(&multierror.Error{})
@@ -590,8 +587,7 @@
 			})
 		})
 
-		Describe("expectations with a disk failure disruption", func() {
->>>>>>> 68c14b6a
+		Describe("safemode expectations with a disk failure disruption", func() {
 			BeforeEach(func() {
 				ddmarkMock.EXPECT().ValidateStructMultierror(mock.Anything, mock.Anything).Return(&multierror.Error{})
 				k8sClient = makek8sClientWithDisruptionPod()
