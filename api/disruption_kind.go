// Unless explicitly stated otherwise all files in this repository are licensed
// under the Apache License Version 2.0.
// This product includes software developed at Datadog (https://www.datadoghq.com/).
// Copyright 2023 Datadog, Inc.

package api

import (
	"fmt"
	"strings"
	"time"

	chaostypes "github.com/DataDog/chaos-controller/types"
)

// DisruptionKind contains all methods required for a disruption sub-specification (Network, DNS, CPUPressure, etc.)
type DisruptionKind interface {
	// generates CLI args for the given disruption sub-specification
	GenerateArgs() []string

	// validates schema for the given disruption sub-specification
	Validate() error
}

type DisruptionArgs struct {
	AllowedHosts         []string
	TargetContainers     map[string]string
	Level                chaostypes.DisruptionLevel
	Kind                 chaostypes.DisruptionKindName
	TargetPodIP          string
	MetricsSink          string
	DisruptionName       string
	DisruptionNamespace  string
	TargetName           string
	TargetNodeName       string
	DNSServer            string
	KubeDNS              string
	ChaosNamespace       string
	DryRun               bool
	OnInit               bool
	PulseInitialDelay    time.Duration
	PulseActiveDuration  time.Duration
	PulseDormantDuration time.Duration
<<<<<<< HEAD
	HostResolveInterval  time.Duration
=======
	NotInjectedBefore    time.Time
>>>>>>> 355d1402
}

// CreateCmdArgs is a helper function generating common and global args and appending them to the given args array
func (d DisruptionArgs) CreateCmdArgs(args []string) []string {
	formattedTargetContainers := []string{}

	for name, id := range d.TargetContainers {
		f := fmt.Sprintf("%s;%s", name, id)
		formattedTargetContainers = append(formattedTargetContainers, f)
	}

	args = append(args,
		// basic args
		"--metrics-sink", d.MetricsSink,
		"--level", string(d.Level),
		"--target-containers", strings.Join(formattedTargetContainers, ","),
		"--target-pod-ip", d.TargetPodIP,
		"--chaos-namespace", d.ChaosNamespace,

		// log context args
		"--log-context-disruption-name", d.DisruptionName,
		"--log-context-disruption-namespace", d.DisruptionNamespace,
		"--log-context-target-name", d.TargetName,
		"--log-context-target-node-name", d.TargetNodeName,
	)

	// enable dry-run mode
	if d.DryRun {
		args = append(args, "--dry-run")
	}

	// enable chaos handler init container notification
	if d.OnInit {
		args = append(args, "--on-init")
	}

	if d.PulseActiveDuration > 0 && d.PulseDormantDuration > 0 {
		args = append(args, "--pulse-active-duration", d.PulseActiveDuration.String())
		args = append(args, "--pulse-dormant-duration", d.PulseDormantDuration.String())
	}

	if d.PulseInitialDelay > 0 {
		args = append(args, "--pulse-initial-delay", d.PulseInitialDelay.String())
	}

	if !d.NotInjectedBefore.IsZero() {
		args = append(args, "--not-injected-before", d.NotInjectedBefore.Format(time.RFC3339))
	}

	// DNS disruption configs
	if d.Kind == chaostypes.DisruptionKindDNSDisruption {
		args = append(args, "--dns-server", d.DNSServer)
		args = append(args, "--kube-dns", d.KubeDNS)
	}

	// append allowed hosts for network disruptions
	if d.Kind == chaostypes.DisruptionKindNetworkDisruption {
		for _, host := range d.AllowedHosts {
			args = append(args, "--allowed-hosts", host)
		}
		if xargs.HostResolveInterval > 0 {
			args = append(args, "--host-resolve-interval", xargs.HostResolveInterval.String())
		}
	}

	return args
}<|MERGE_RESOLUTION|>--- conflicted
+++ resolved
@@ -41,11 +41,8 @@
 	PulseInitialDelay    time.Duration
 	PulseActiveDuration  time.Duration
 	PulseDormantDuration time.Duration
-<<<<<<< HEAD
 	HostResolveInterval  time.Duration
-=======
 	NotInjectedBefore    time.Time
->>>>>>> 355d1402
 }
 
 // CreateCmdArgs is a helper function generating common and global args and appending them to the given args array
@@ -106,8 +103,8 @@
 		for _, host := range d.AllowedHosts {
 			args = append(args, "--allowed-hosts", host)
 		}
-		if xargs.HostResolveInterval > 0 {
-			args = append(args, "--host-resolve-interval", xargs.HostResolveInterval.String())
+		if d.HostResolveInterval > 0 {
+			args = append(args, "--host-resolve-interval", d.HostResolveInterval.String())
 		}
 	}
 
