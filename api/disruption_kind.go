--- conflicted
+++ resolved
@@ -21,7 +21,6 @@
 }
 
 type DisruptionArgs struct {
-<<<<<<< HEAD
 	AllowedHosts        []string
 	TargetContainerIDs  []string
 	Level               chaostypes.DisruptionLevel
@@ -31,28 +30,12 @@
 	DisruptionName      string
 	DisruptionNamespace string
 	TargetName          string
+	TargetNodeName      string
 	DNSServer           string
 	KubeDNS             string
 	ChaosNamespace      string
 	DryRun              bool
 	OnInit              bool
-=======
-	AllowedHosts                    []string
-	TargetContainerIDs              []string
-	Level                           chaostypes.DisruptionLevel
-	Kind                            chaostypes.DisruptionKindName
-	TargetPodIP                     string
-	MetricsSink                     string
-	DisruptionName                  string
-	DisruptionNamespace             string
-	TargetName                      string
-	TargetNodeName                  string
-	DNSServer                       string
-	KubeDNS                         string
-	InjectorServiceAccountNamespace string
-	DryRun                          bool
-	OnInit                          bool
->>>>>>> 3a2db438
 }
 
 // AppendArgs is a helper function generating common and global args and appending them to the given args array
