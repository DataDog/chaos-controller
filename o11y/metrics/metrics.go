// Unless explicitly stated otherwise all files in this repository are licensed
// under the Apache License Version 2.0.
// This product includes software developed at Datadog (https://www.datadoghq.com/).
// Copyright 2025 Datadog, Inc.

package metrics

import (
	"fmt"
	"time"

	"github.com/DataDog/chaos-controller/o11y/metrics/datadog"
	"github.com/DataDog/chaos-controller/o11y/metrics/noop"
	"github.com/DataDog/chaos-controller/o11y/metrics/types"
	chaostypes "github.com/DataDog/chaos-controller/types"
	"go.uber.org/zap"
)

// Sink describes a metric sink
type Sink interface {
	// Close closes any clients used by this sink
	Close() error
	// GetSinkName returns the name of the sink, either "datadog" or "noop"
	GetSinkName() string
	// GetPrefix returns the prefix used by this sink for all metrics
	GetPrefix() string
	// MetricCleaned is used by the chaos-injector to indicate an injector has cleaned the disruptions from the target,
	// and does not intend to re-inject.
	MetricCleaned(succeed bool, kind string, tags []string) error
	// MetricCleanedForReinjection is used by the chaos-injector to indicate an injector has cleaned the disruptions from the target,
	// but expects to reinject, i.e., when using the spec.pulse feature
	MetricCleanedForReinjection(succeed bool, kind string, tags []string) error
	// MetricCleanupDuration indicates the duration between a Disruption's deletion timestamp, and when the chaos-controller
	// removes its finalizer
	MetricCleanupDuration(duration time.Duration, tags []string) error
	// MetricInjectDuration indicates the duration between a Disruption's creation timestamp, and when it reaches a status
	// of Injected, indicating all chaos-injector pods have injected into their targets, and we've reached the expected count
	MetricInjectDuration(duration time.Duration, tags []string) error
	// MetricInjected is used by the chaos-injector to indicate it has finished trying to inject the disruption into the target,
	// the `succeed` bool argument is false if there was an error while injecting.
	MetricInjected(succeed bool, kind string, tags []string) error
	// MetricReinjected is used by the chaos-injector to indicate it has finished trying to inject the disruption into the target,
	// the `succeed` bool argument is false if there was an error while injecting. This metric is used instead of MetricInjected
	// if the chaos-injector pod is performing any injection after its first, i.e., when using the pulse feature
	MetricReinjected(succeed bool, kind string, tags []string) error
	// MetricPodsCreated is used every time the chaos-controller finishes sending a Create request to the k8s api to
	// schedule a new chaos-injector pod. The `succeed` bool argument is false if there was an error returned.
	MetricPodsCreated(target, instanceName, namespace string, succeed bool) error
	// MetricReconcile is used to count how many times the controller enters any reconcile loop
	MetricReconcile() error
	// MetricReconcileDuration is used at the end of every reconcile loop to indicate the duration that Reconcile() call spent
	MetricReconcileDuration(duration time.Duration, tags []string) error
	// MetricDisruptionCompletedDuration indicates the duration between a Disruption's creation timestamp, and when the chaos-controller
	// removes its finalizer
	MetricDisruptionCompletedDuration(duration time.Duration, tags []string) error
	// MetricDisruptionOngoingDuration indicates the duration between a Disruption's creation timestamp, and the current time.
	// This is emitted approximately every one minute
	MetricDisruptionOngoingDuration(duration time.Duration, tags []string) error
	// MetricStuckOnRemoval is emitted once per minute per disruption, if that disruption is "stuck on removal", i.e.,
	// we have attempted to clean and delete the disruption, but that has not worked, and a human needs to intervene.
	MetricStuckOnRemoval(tags []string) error
	// MetricStuckOnRemovalGauge is emitted once per minute counting the total number of disruptions that are
	// "stuck on removal", i.e., we have attempted to clean and delete the disruption, but that has not worked,
	// and a human needs to intervene.
	MetricStuckOnRemovalGauge(gauge float64) error
	// MetricDisruptionsGauge is emitted once per minute counting the total number of ongoing disruptions per namespace,
	// or if we fail to determine the namespaced metrics, simply the total number of disruptions found
	MetricDisruptionsGauge(gauge float64, tags []string) error
	// MetricDisruptionsCount counts finished disruptions, and tags the disruption kind
	MetricDisruptionsCount(kind chaostypes.DisruptionKindName, tags []string) error
<<<<<<< HEAD
	// MetricSelectorCacheGauge reports how many caches are still in the cache array to prevent leaks
	MetricSelectorCacheGauge(gauge float64) error
	// MetricWatcherCalls is a counter of watcher calls. This is emitted by every OnChange event for all of our watchers,
	// e.g., the chaos pod watcher, the target pod watcher, the disruption watcher.
=======
>>>>>>> 22c86f51
	MetricWatcherCalls(tags []string) error
	// MetricPodsGauge is emitted once per minute counting the total number of live chaos pods for all ongoing disruptions
	MetricPodsGauge(gauge float64) error
	// MetricRestart is emitted once, every time the manager container of the chaos-controller starts up
	MetricRestart() error
	// MetricValidationFailed is emitted in ValidateCreate and ValidateUpdate in the disruption_webhook, specifically and
	// only when DisruptionSpec.Validate() returns an error, OR when trying to remove the finalizer from a disruption with
	// chaos pods. In a later release, this should be fixed to emit any time any validation in the webhook fails.
	MetricValidationFailed(tags []string) error
	// MetricValidationCreated is emitted once per created Disruption, in the webhook after validation completes.
	MetricValidationCreated(tags []string) error
	// MetricValidationUpdated is emitted once per Disruption update, in the webhook after validation completes
	MetricValidationUpdated(tags []string) error
	// MetricValidationDeleted is emitted once per Disruption delete, in the webhook
	MetricValidationDeleted(tags []string) error
	// MetricInformed is emitted every time the manager container's informer is called to check a pod in the chaos-controller's
	// namespace, to see if that pod is a chaos-injector pod that needs its Disruption reconciled.
	MetricInformed(tags []string) error
	// MetricOrphanFound increments when a chaos pod without a corresponding disruption resource is found
	MetricOrphanFound(tags []string) error
	// MetricTooLate reports when a scheduled Disruption misses its configured time to be run,
	// specific to cron and rollout controllers
	MetricTooLate(tags []string) error
	// MetricTargetMissing reports anytime scheduled Disruption can not find its specified target
	MetricTargetMissing(duration time.Duration, tags []string) error
	// MetricMissingTargetFound reports when a scheduled Disruption's target which had initially been deemed missing
	// is "found" and running in the kubernetes namespace
	MetricMissingTargetFound(tags []string) error
	// MetricMissingTargetDeleted reports when a scheduled Disruption has been deleted by the chaos-controller,
	// because its target has been missing for too long
	MetricMissingTargetDeleted(tags []string) error
	// MetricNextScheduledTime reports the duration until this scheduled Disruption's next scheduled disruption should run
	MetricNextScheduledTime(time time.Duration, tags []string) error
	// MetricDisruptionScheduled reports when a new disruption is scheduled by a cron or rollout
	MetricDisruptionScheduled(tags []string) error
	// MetricPausedCron reports when a disruption cron has reconciled in a paused state
	MetricPausedCron(tags []string) error
}

// GetSink returns an initiated sink
func GetSink(log *zap.SugaredLogger, driver types.SinkDriver, app types.SinkApp) (Sink, error) {
	switch driver {
	case types.SinkDriverDatadog:
		return datadog.New(app)
	case types.SinkDriverNoop:
		return noop.New(log), nil
	default:
		return nil, fmt.Errorf("unsupported metrics sink: %s", driver)
	}
}<|MERGE_RESOLUTION|>--- conflicted
+++ resolved
@@ -68,13 +68,8 @@
 	MetricDisruptionsGauge(gauge float64, tags []string) error
 	// MetricDisruptionsCount counts finished disruptions, and tags the disruption kind
 	MetricDisruptionsCount(kind chaostypes.DisruptionKindName, tags []string) error
-<<<<<<< HEAD
-	// MetricSelectorCacheGauge reports how many caches are still in the cache array to prevent leaks
-	MetricSelectorCacheGauge(gauge float64) error
 	// MetricWatcherCalls is a counter of watcher calls. This is emitted by every OnChange event for all of our watchers,
 	// e.g., the chaos pod watcher, the target pod watcher, the disruption watcher.
-=======
->>>>>>> 22c86f51
 	MetricWatcherCalls(tags []string) error
 	// MetricPodsGauge is emitted once per minute counting the total number of live chaos pods for all ongoing disruptions
 	MetricPodsGauge(gauge float64) error
