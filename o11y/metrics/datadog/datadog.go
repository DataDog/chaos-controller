// Unless explicitly stated otherwise all files in this repository are licensed
// under the Apache License Version 2.0.
// This product includes software developed at Datadog (https://www.datadoghq.com/).
// Copyright 2025 Datadog, Inc.

package datadog

import (
	"fmt"
	"os"
	"time"

	"github.com/DataDog/chaos-controller/o11y/metrics/types"
	chaostypes "github.com/DataDog/chaos-controller/types"
	"github.com/DataDog/datadog-go/statsd"
)

const (
	metricPrefixInjector          = "chaos.injector."
	metricPrefixController        = "chaos.controller."
	metricPrefixRolloutController = "chaos.rollout.controller."
	metricPrefixCronController    = "chaos.cron.controller."
)

// Sink describes a Datadog sink (statsd)
type Sink struct {
	client *statsd.Client
	prefix string
}

// New instantiate a new datadog statsd provider
func New(app types.SinkApp) (Sink, error) {
	url := os.Getenv("STATSD_URL")

	instance, err := statsd.New(url, statsd.WithTags([]string{"app:" + string(app)}))
	if err != nil {
		return Sink{}, err
	}

	prefixFromApp, err := GetPrefixFromApp(app)
	if err != nil {
		return Sink{}, err
	}

	return Sink{
		client: instance,
		prefix: prefixFromApp,
	}, nil
}

// GetPrefixFromApp returns the datadog metrics prefix given the App
func GetPrefixFromApp(app types.SinkApp) (string, error) {
	switch app {
	case types.SinkAppController:
		return metricPrefixController, nil
	case types.SinkAppRolloutController:
		return metricPrefixRolloutController, nil
	case types.SinkAppCronController:
		return metricPrefixCronController, nil
	case types.SinkAppInjector:
		return metricPrefixInjector, nil
	default:
		return "", fmt.Errorf("unknown sink app")
	}
}

// Close closes the statsd client
func (d Sink) Close() error {
	return d.client.Close()
}

// GetSinkName returns the name of the sink
func (d Sink) GetSinkName() string {
	return string(types.SinkDriverDatadog)
}

// GetPrefix returns the prefix used when sending metrics to datadog
func (d Sink) GetPrefix() string {
	return d.prefix
}

// MetricInjected is used by the chaos-injector to indicate it has finished trying to inject the disruption into the target,
// the `succeed` bool argument is false if there was an error while injecting.
func (d Sink) MetricInjected(succeed bool, kind string, tags []string) error {
	status := boolToStatus(succeed)
	t := []string{"status:" + status, "kind:" + kind}
	t = append(t, tags...)

	return d.metricWithStatus(d.prefix+"injected", t)
}

// MetricReinjected is used by the chaos-injector to indicate it has finished trying to inject the disruption into the target,
// the `succeed` bool argument is false if there was an error while injecting. This metric is used instead of MetricInjected
// if the chaos-injector pod is performing any injection after its first, i.e., when using the pulse feature
func (d Sink) MetricReinjected(succeed bool, kind string, tags []string) error {
	status := boolToStatus(succeed)
	t := []string{"status:" + status, "kind:" + kind}
	t = append(t, tags...)

	return d.metricWithStatus(d.prefix+"reinjected", t)
}

// MetricCleanedForReinjection is used by the chaos-injector to indicate an injector has cleaned the disruptions from the target,
// but expects to reinject, i.e., when using the spec.pulse feature
func (d Sink) MetricCleanedForReinjection(succeed bool, kind string, tags []string) error {
	status := boolToStatus(succeed)
	t := []string{"status:" + status, "kind:" + kind}
	t = append(t, tags...)

	return d.metricWithStatus(d.prefix+"cleaned_for_reinjection", t)
}

// MetricCleaned is used by the chaos-injector to indicate an injector has cleaned the disruptions from the target,
// and does not intend to re-inject.
func (d Sink) MetricCleaned(succeed bool, kind string, tags []string) error {
	status := boolToStatus(succeed)
	t := []string{"status:" + status, "kind:" + kind}
	t = append(t, tags...)

	return d.metricWithStatus(d.prefix+"cleaned", t)
}

// MetricReconcile is used to count how many times the controller enters any reconcile loop
func (d Sink) MetricReconcile() error {
	return d.metricWithStatus(d.prefix+"reconcile", []string{})
}

// MetricReconcileDuration is used at the end of every reconcile loop to indicate the duration that Reconcile() call spent
func (d Sink) MetricReconcileDuration(duration time.Duration, tags []string) error {
	return d.timing(d.prefix+"reconcile.duration", duration, tags)
}

// MetricCleanupDuration indicates the duration between a Disruption's deletion timestamp, and when the chaos-controller
// removes its finalizer
func (d Sink) MetricCleanupDuration(duration time.Duration, tags []string) error {
	return d.timing(d.prefix+"cleanup.duration", duration, tags)
}

// MetricInjectDuration indicates the duration between a Disruption's creation timestamp, and when it reaches a status
// of Injected, indicating all chaos-injector pods have injected into their targets, and we've reached the expected count
func (d Sink) MetricInjectDuration(duration time.Duration, tags []string) error {
	return d.timing(d.prefix+"inject.duration", duration, tags)
}

// MetricDisruptionCompletedDuration indicates the duration between a Disruption's creation timestamp, and when the chaos-controller
// removes its finalizer
func (d Sink) MetricDisruptionCompletedDuration(duration time.Duration, tags []string) error {
	return d.timing(d.prefix+"disruption.completed_duration", duration, tags)
}

// MetricDisruptionOngoingDuration indicates the duration between a Disruption's creation timestamp, and the current time.
// This is emitted approximately every one minute
func (d Sink) MetricDisruptionOngoingDuration(duration time.Duration, tags []string) error {
	return d.timing(d.prefix+"disruption.ongoing_duration", duration, tags)
}

// MetricPodsCreated is used every time the chaos-controller finishes sending a Create request to the k8s api to
// schedule a new chaos-injector pod. The `succeed` bool argument is false if there was an error returned.
func (d Sink) MetricPodsCreated(target, instanceName, namespace string, succeed bool) error {
	status := boolToStatus(succeed)
	tags := []string{"target:" + target, "disruptionName:" + instanceName, "status:" + status, "disruptionNamespace:" + namespace}

	return d.metricWithStatus(d.prefix+"pods.created", tags)
}

// MetricStuckOnRemoval is emitted once per minute per disruption, if that disruption is "stuck on removal", i.e.,
// we have attempted to clean and delete the disruption, but that has not worked, and a human needs to intervene.
func (d Sink) MetricStuckOnRemoval(tags []string) error {
	return d.metricWithStatus(d.prefix+"disruptions.stuck_on_removal", tags)
}

// MetricStuckOnRemovalGauge is emitted once per minute counting the total number of disruptions that are
// "stuck on removal", i.e., we have attempted to clean and delete the disruption, but that has not worked,
// and a human needs to intervene.
func (d Sink) MetricStuckOnRemovalGauge(gauge float64) error {
	return d.client.Gauge(d.prefix+"disruptions.stuck_on_removal_total", gauge, []string{}, 1)
}

// MetricDisruptionsGauge is emitted once per minute counting the total number of ongoing disruptions per namespace,
// or if we fail to determine the namespaced metrics, simply the total number of disruptions found
func (d Sink) MetricDisruptionsGauge(gauge float64, tags []string) error {
	return d.client.Gauge(d.prefix+"disruptions.gauge", gauge, tags, 1)
}

// MetricDisruptionsCount counts finished disruptions, and tags the disruption kind
func (d Sink) MetricDisruptionsCount(kind chaostypes.DisruptionKindName, tags []string) error {
	tags = append(tags, fmt.Sprintf("disruption_kind:%s", kind))
	return d.metricWithStatus(d.prefix+"disruptions.count", tags)
}

// MetricPodsGauge is emitted once per minute counting the total number of live chaos pods for all ongoing disruptions
func (d Sink) MetricPodsGauge(gauge float64) error {
	return d.client.Gauge(d.prefix+"pods.gauge", gauge, []string{}, 1)
}

// MetricRestart is emitted once, every time the manager container of the chaos-controller starts up
func (d Sink) MetricRestart() error {
	return d.metricWithStatus(d.prefix+"restart", []string{})
}

// MetricValidationFailed is emitted in ValidateCreate and ValidateUpdate in the disruption_webhook, specifically and
// only when DisruptionSpec.Validate() returns an error, OR when trying to remove the finalizer from a disruption with
// chaos pods.
func (d Sink) MetricValidationFailed(tags []string) error {
	return d.metricWithStatus(d.prefix+"validation.failed", tags)
}

// MetricValidationCreated is emitted once per created Disruption, in the webhook after validation completes.
func (d Sink) MetricValidationCreated(tags []string) error {
	return d.metricWithStatus(d.prefix+"validation.created", tags)
}

// MetricValidationUpdated is emitted once per Disruption update, in the webhook after validation completes
func (d Sink) MetricValidationUpdated(tags []string) error {
	return d.metricWithStatus(d.prefix+"validation.updated", tags)
}

// MetricValidationDeleted is emitted once per Disruption delete, in the webhook
func (d Sink) MetricValidationDeleted(tags []string) error {
	return d.metricWithStatus(d.prefix+"validation.deleted", tags)
}

// MetricInformed is emitted every time the manager container's informer is called to check a pod in the chaos-controller's
// namespace, to see if that pod is a chaos-injector pod that needs its Disruption reconciled.
func (d Sink) MetricInformed(tags []string) error {
	return d.metricWithStatus(d.prefix+"informed", tags)
}

// MetricOrphanFound increments when a chaos pod without a corresponding disruption resource is found
func (d Sink) MetricOrphanFound(tags []string) error {
	return d.metricWithStatus(d.prefix+"orphan.found", tags)
}

// MetricWatcherCalls is a counter of watcher calls. This is emitted by every OnChange event for all of our watchers,
// e.g., the chaos pod watcher, the target pod watcher, the disruption watcher.
func (d Sink) MetricWatcherCalls(tags []string) error {
	return d.metricWithStatus(d.prefix+"watcher.calls_total", tags)
}

<<<<<<< HEAD
// MetricSelectorCacheGauge reports how many caches are still in the cache array to prevent leaks
func (d Sink) MetricSelectorCacheGauge(gauge float64) error {
	return d.client.Gauge(d.prefix+"selector.cache.gauge", gauge, []string{}, 1)
}

// MetricTooLate reports when a scheduled Disruption misses its configured time to be run,
=======
// MetricTooLate reports when a scheduled disruption misses its aloted time to be scheduled
>>>>>>> 22c86f51
// specific to cron and rollout controllers
func (d Sink) MetricTooLate(tags []string) error {
	return d.metricWithStatus(d.prefix+"schedule.too_late", tags)
}

// MetricTargetMissing reports anytime scheduled Disruption can not find its specified target
func (d Sink) MetricTargetMissing(duration time.Duration, tags []string) error {
	return d.timing(d.prefix+"schedule.target_missing", duration, tags)
}

// MetricMissingTargetFound reports when a scheduled Disruption's target which had initially been deemed missing
// is "found" and running in the kubernetes namespace
func (d Sink) MetricMissingTargetFound(tags []string) error {
	return d.metricWithStatus(d.prefix+"schedule.missing_target_found", tags)
}

// MetricMissingTargetDeleted reports when a scheduled Disruption has been deleted by the chaos-controller,
// because its target has been missing for too long
func (d Sink) MetricMissingTargetDeleted(tags []string) error {
	return d.metricWithStatus(d.prefix+"schedule.missing_target_deleted", tags)
}

// MetricNextScheduledTime reports the duration until this scheduled Disruption's next scheduled disruption should run
func (d Sink) MetricNextScheduledTime(duration time.Duration, tags []string) error {
	return d.timing(d.prefix+"schedule.next_scheduled", duration, tags)
}

// MetricDisruptionScheduled reports when a new disruption is scheduled
func (d Sink) MetricDisruptionScheduled(tags []string) error {
	return d.metricWithStatus(d.prefix+"schedule.disruption_scheduled", tags)
}

// MetricPausedCron reports when a disruption cron has reconciled in a paused state
func (d Sink) MetricPausedCron(tags []string) error {
	return d.metricWithStatus(d.prefix+"schedule.paused", tags)
}

func boolToStatus(succeed bool) string {
	var status string
	if succeed {
		status = "succeed"
	} else {
		status = "failed"
	}

	return status
}

func (d Sink) metricWithStatus(name string, tags []string) error {
	return d.client.Incr(name, tags, 1)
}

func (d Sink) timing(name string, duration time.Duration, tags []string) error {
	return d.client.Timing(name, duration, tags, 1)
}<|MERGE_RESOLUTION|>--- conflicted
+++ resolved
@@ -237,16 +237,7 @@
 	return d.metricWithStatus(d.prefix+"watcher.calls_total", tags)
 }
 
-<<<<<<< HEAD
-// MetricSelectorCacheGauge reports how many caches are still in the cache array to prevent leaks
-func (d Sink) MetricSelectorCacheGauge(gauge float64) error {
-	return d.client.Gauge(d.prefix+"selector.cache.gauge", gauge, []string{}, 1)
-}
-
 // MetricTooLate reports when a scheduled Disruption misses its configured time to be run,
-=======
-// MetricTooLate reports when a scheduled disruption misses its aloted time to be scheduled
->>>>>>> 22c86f51
 // specific to cron and rollout controllers
 func (d Sink) MetricTooLate(tags []string) error {
 	return d.metricWithStatus(d.prefix+"schedule.too_late", tags)
