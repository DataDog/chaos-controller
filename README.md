--- conflicted
+++ resolved
@@ -45,13 +45,9 @@
 
 ### Deploying a Disruption
 
-<<<<<<< HEAD
 If you want to get started and deploy a disruption to your service, it's important to first note that a disruption is an **ephemeral resource** -- it should be created and then deleted as soon as your test is done, and thus the YAML generally shouldn't be kept long-term (in a Helm chart for example).
 
-To deploy a disruption to your pods, simply create a `disruption.yaml` file as done in the examples above. Then, `kubectl apply -f disruption.yaml` to create the resource in the same namespace as your pod. You should be able to `kubectl get pods` and see the running (or completed) disruption injector pod.
-=======
 To deploy a disruption to your pods, simply create a `disruption.yaml` file as done in the examples above. Then, `kubectl apply -f disruption.yaml` to create the resource in the same namespace as the pods you are targeting. You should be able to `kubectl get pods` and see the running (or completed) disruption injector pod.
->>>>>>> 62305fc9
 
 Then, when you're finished testing and want to remove the disruption, similarly run `kubectl delete -f disruption.yaml` to delete the disruption resource, and additionally a disruption cleanup pod will be created to remove the failures from the affected pods.
 
