// Unless explicitly stated otherwise all files in this repository are licensed
// under the Apache License Version 2.0.
// This product includes software developed at Datadog (https://www.datadoghq.com/).
// Copyright 2020 Datadog, Inc.

package injector_test

import (
	"time"

	. "github.com/onsi/ginkgo"
	. "github.com/onsi/gomega"
	"github.com/stretchr/testify/mock"

	"github.com/DataDog/chaos-controller/api/v1beta1"
	. "github.com/DataDog/chaos-controller/injector"
)

<<<<<<< HEAD
var _ = Describe("Tc", func() {
	var (
		ctn                                  fakeContainer
		inj                                  Injector
		config                               NetworkLatencyInjectorConfig
		spec                                 v1beta1.NetworkLatencySpec
		tc                                   fakeTc
		tcIsQdiscClearedCall                 *mock.Call
		nl                                   fakeNetlinkAdapter
		nllink1, nllink2                     *fakeNetlinkLink
		nllink1TxQlenCall, nllink2TxQlenCall *mock.Call
		nlroute1, nlroute2                   *fakeNetlinkRoute
=======
type fakeNetworkConfig struct {
	mock.Mock
}

func (f *fakeNetworkConfig) AddOutputLimit(hosts []string, port int, bytesPerSec uint) {
	f.Called(hosts, port, bytesPerSec)
	return
}
func (f *fakeNetworkConfig) AddLatency(hosts []string, port int, delay time.Duration) {
	f.Called(hosts, port, delay)
	return
}
func (f *fakeNetworkConfig) ClearAllQdiscs(hosts []string) {
	f.Called(hosts)
	return
}

var _ = Describe("Latency", func() {
	var (
		c      fakeContainer
		inj    Injector
		config fakeNetworkConfig
		spec   v1beta1.NetworkLatencySpec
>>>>>>> cf384ffc
	)

	BeforeEach(func() {
		// container
		ctn = fakeContainer{}
		ctn.On("EnterNetworkNamespace").Return(nil)
		ctn.On("ExitNetworkNamespace").Return(nil)

		// network disruption conf
		config = fakeNetworkConfig{}
		config.On("AddLatency", mock.Anything, mock.Anything, mock.Anything).Return(nil)
		config.On("AddOutputLimit", mock.Anything, mock.Anything, mock.Anything).Return(nil)
		config.On("ClearAllQdiscs", mock.Anything).Return(nil)

		spec = v1beta1.NetworkLatencySpec{
			Hosts: []string{"testhost"},
			Port:  22,
			Delay: 1000,
		}
	})

	JustBeforeEach(func() {
<<<<<<< HEAD
		inj = NewNetworkLatencyInjectorWithConfig("fake", spec, &ctn, log, ms, config)
=======
		inj = NewNetworkLatencyInjectorWithConfig("fake", spec, &c, log, ms, &config)
>>>>>>> cf384ffc
	})

	Describe("inj.Inject", func() {
		JustBeforeEach(func() {
			inj.Inject()
		})

<<<<<<< HEAD
		Context("with no host specified", func() {
			It("should enter and exit the container network namespace", func() {
				Expect(ctn.AssertCalled(GinkgoT(), "EnterNetworkNamespace")).To(BeTrue())
				Expect(ctn.AssertCalled(GinkgoT(), "ExitNetworkNamespace")).To(BeTrue())
			})
			It("should not set or clear the interface qlen", func() {
				nllink1.AssertNumberOfCalls(GinkgoT(), "SetTxQLen", 0)
				nllink2.AssertNumberOfCalls(GinkgoT(), "SetTxQLen", 0)
			})
			It("should add delay to the interfaces root qdisc", func() {
				tc.AssertCalled(GinkgoT(), "AddDelay", "lo", "root", mock.Anything, time.Second)
				tc.AssertCalled(GinkgoT(), "AddDelay", "eth0", "root", mock.Anything, time.Second)
			})
=======
		It("should enter and exit the container network namespace", func() {
			Expect(c.AssertCalled(GinkgoT(), "EnterNetworkNamespace")).To(BeTrue())
			Expect(c.AssertCalled(GinkgoT(), "ExitNetworkNamespace")).To(BeTrue())
>>>>>>> cf384ffc
		})

		It("should call AddLatency on its network disruption config", func() {
			delay_ms := time.Duration(spec.Delay) * time.Millisecond
			Expect(config.AssertCalled(GinkgoT(), "AddLatency", spec.Hosts, spec.Port, delay_ms)).To(BeTrue())
		})

		Describe("inj.Clean", func() {
			JustBeforeEach(func() {
				inj.Clean()
			})

<<<<<<< HEAD
			Context("with a non-cleared qdisc", func() {
				It("should enter and exit the container network namespace", func() {
					Expect(ctn.AssertCalled(GinkgoT(), "EnterNetworkNamespace")).To(BeTrue())
					Expect(ctn.AssertCalled(GinkgoT(), "ExitNetworkNamespace")).To(BeTrue())
				})
				It("should clear the interfaces qdisc", func() {
					tc.AssertCalled(GinkgoT(), "ClearQdisc", "lo")
					tc.AssertCalled(GinkgoT(), "ClearQdisc", "eth0")
				})
			})

			Context("with an already cleared qdisc", func() {
				BeforeEach(func() {
					tcIsQdiscClearedCall.Return(true, nil)
				})
				It("should enter and exit the container network namespace", func() {
					Expect(ctn.AssertCalled(GinkgoT(), "EnterNetworkNamespace")).To(BeTrue())
					Expect(ctn.AssertCalled(GinkgoT(), "ExitNetworkNamespace")).To(BeTrue())
				})
				It("should not clear the interfaces qdisc", func() {
					tc.AssertNotCalled(GinkgoT(), "ClearQdisc", "lo")
					tc.AssertNotCalled(GinkgoT(), "ClearQdisc", "eth0")
				})
=======
			It("should enter and exit the container network namespace", func() {
				Expect(c.AssertCalled(GinkgoT(), "EnterNetworkNamespace")).To(BeTrue())
				Expect(c.AssertCalled(GinkgoT(), "ExitNetworkNamespace")).To(BeTrue())
			})

			It("should call ClearAllQdiscs on its network disruption config", func() {
				Expect(config.AssertCalled(GinkgoT(), "ClearAllQdiscs", spec.Hosts)).To(BeTrue())
>>>>>>> cf384ffc
			})
		})
	})
})<|MERGE_RESOLUTION|>--- conflicted
+++ resolved
@@ -16,26 +16,20 @@
 	. "github.com/DataDog/chaos-controller/injector"
 )
 
-<<<<<<< HEAD
-var _ = Describe("Tc", func() {
-	var (
-		ctn                                  fakeContainer
-		inj                                  Injector
-		config                               NetworkLatencyInjectorConfig
-		spec                                 v1beta1.NetworkLatencySpec
-		tc                                   fakeTc
-		tcIsQdiscClearedCall                 *mock.Call
-		nl                                   fakeNetlinkAdapter
-		nllink1, nllink2                     *fakeNetlinkLink
-		nllink1TxQlenCall, nllink2TxQlenCall *mock.Call
-		nlroute1, nlroute2                   *fakeNetlinkRoute
-=======
 type fakeNetworkConfig struct {
 	mock.Mock
 }
 
 func (f *fakeNetworkConfig) AddOutputLimit(hosts []string, port int, bytesPerSec uint) {
 	f.Called(hosts, port, bytesPerSec)
+	return
+}
+func (f *fakeNetworkConfig) AddDrop(hosts []string, port int, drop int) {
+	f.Called(hosts, port, drop)
+	return
+}
+func (f *fakeNetworkConfig) AddCorrupt(hosts []string, port int, corrupt int) {
+	f.Called(hosts, port, corrupt)
 	return
 }
 func (f *fakeNetworkConfig) AddLatency(hosts []string, port int, delay time.Duration) {
@@ -49,11 +43,10 @@
 
 var _ = Describe("Latency", func() {
 	var (
-		c      fakeContainer
+		ctn      fakeContainer
 		inj    Injector
 		config fakeNetworkConfig
 		spec   v1beta1.NetworkLatencySpec
->>>>>>> cf384ffc
 	)
 
 	BeforeEach(func() {
@@ -76,11 +69,7 @@
 	})
 
 	JustBeforeEach(func() {
-<<<<<<< HEAD
-		inj = NewNetworkLatencyInjectorWithConfig("fake", spec, &ctn, log, ms, config)
-=======
-		inj = NewNetworkLatencyInjectorWithConfig("fake", spec, &c, log, ms, &config)
->>>>>>> cf384ffc
+		inj = NewNetworkLatencyInjectorWithConfig("fake", spec, &ctn, log, ms, &config)
 	})
 
 	Describe("inj.Inject", func() {
@@ -88,25 +77,9 @@
 			inj.Inject()
 		})
 
-<<<<<<< HEAD
-		Context("with no host specified", func() {
-			It("should enter and exit the container network namespace", func() {
-				Expect(ctn.AssertCalled(GinkgoT(), "EnterNetworkNamespace")).To(BeTrue())
-				Expect(ctn.AssertCalled(GinkgoT(), "ExitNetworkNamespace")).To(BeTrue())
-			})
-			It("should not set or clear the interface qlen", func() {
-				nllink1.AssertNumberOfCalls(GinkgoT(), "SetTxQLen", 0)
-				nllink2.AssertNumberOfCalls(GinkgoT(), "SetTxQLen", 0)
-			})
-			It("should add delay to the interfaces root qdisc", func() {
-				tc.AssertCalled(GinkgoT(), "AddDelay", "lo", "root", mock.Anything, time.Second)
-				tc.AssertCalled(GinkgoT(), "AddDelay", "eth0", "root", mock.Anything, time.Second)
-			})
-=======
 		It("should enter and exit the container network namespace", func() {
-			Expect(c.AssertCalled(GinkgoT(), "EnterNetworkNamespace")).To(BeTrue())
-			Expect(c.AssertCalled(GinkgoT(), "ExitNetworkNamespace")).To(BeTrue())
->>>>>>> cf384ffc
+			Expect(ctn.AssertCalled(GinkgoT(), "EnterNetworkNamespace")).To(BeTrue())
+			Expect(ctn.AssertCalled(GinkgoT(), "ExitNetworkNamespace")).To(BeTrue())
 		})
 
 		It("should call AddLatency on its network disruption config", func() {
@@ -119,39 +92,13 @@
 				inj.Clean()
 			})
 
-<<<<<<< HEAD
-			Context("with a non-cleared qdisc", func() {
-				It("should enter and exit the container network namespace", func() {
-					Expect(ctn.AssertCalled(GinkgoT(), "EnterNetworkNamespace")).To(BeTrue())
-					Expect(ctn.AssertCalled(GinkgoT(), "ExitNetworkNamespace")).To(BeTrue())
-				})
-				It("should clear the interfaces qdisc", func() {
-					tc.AssertCalled(GinkgoT(), "ClearQdisc", "lo")
-					tc.AssertCalled(GinkgoT(), "ClearQdisc", "eth0")
-				})
-			})
-
-			Context("with an already cleared qdisc", func() {
-				BeforeEach(func() {
-					tcIsQdiscClearedCall.Return(true, nil)
-				})
-				It("should enter and exit the container network namespace", func() {
-					Expect(ctn.AssertCalled(GinkgoT(), "EnterNetworkNamespace")).To(BeTrue())
-					Expect(ctn.AssertCalled(GinkgoT(), "ExitNetworkNamespace")).To(BeTrue())
-				})
-				It("should not clear the interfaces qdisc", func() {
-					tc.AssertNotCalled(GinkgoT(), "ClearQdisc", "lo")
-					tc.AssertNotCalled(GinkgoT(), "ClearQdisc", "eth0")
-				})
-=======
 			It("should enter and exit the container network namespace", func() {
-				Expect(c.AssertCalled(GinkgoT(), "EnterNetworkNamespace")).To(BeTrue())
-				Expect(c.AssertCalled(GinkgoT(), "ExitNetworkNamespace")).To(BeTrue())
+				Expect(ctn.AssertCalled(GinkgoT(), "EnterNetworkNamespace")).To(BeTrue())
+				Expect(ctn.AssertCalled(GinkgoT(), "ExitNetworkNamespace")).To(BeTrue())
 			})
 
 			It("should call ClearAllQdiscs on its network disruption config", func() {
 				Expect(config.AssertCalled(GinkgoT(), "ClearAllQdiscs", spec.Hosts)).To(BeTrue())
->>>>>>> cf384ffc
 			})
 		})
 	})
