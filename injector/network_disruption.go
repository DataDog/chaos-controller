--- conflicted
+++ resolved
@@ -1034,26 +1034,19 @@
 
 			// cast connection state
 			connState := network.NewConnState(host.ConnState)
-<<<<<<< HEAD
-			protocol := network.NewProtocol(host.Protocol)
-
-			// create tc filter
-			priority, err := i.config.TrafficController.AddFilter(interfaces, "1:0", "", srcIP, dstIP, srcPort, dstPort, protocol, connState, flowid)
-			if err != nil {
-				return nil, fmt.Errorf("error adding filter for host %s: %w", host.Host, err)
-=======
 			for _, protocol := range network.AllProtocols(host.Protocol) {
 				// create tc filter
-				if _, err := i.config.TrafficController.AddFilter(interfaces, "1:0", "", srcIP, dstIP, srcPort, dstPort, protocol, connState, flowid); err != nil {
-					return fmt.Errorf("error adding filter for host %s: %w", host.Host, err)
+				priority, err := i.config.TrafficController.AddFilter(interfaces, "1:0", "", srcIP, dstIP, srcPort, dstPort, protocol, connState, flowid)
+				if err != nil {
+					return nil, fmt.Errorf("error adding filter for host %s: %w", host.Host, err)
 				}
->>>>>>> 20707ddd
-			}
-
-			filtersForHost = append(filtersForHost, &tcFilter{
-				ip:       ip,
-				priority: priority,
-			})
+
+				filtersForHost = append(filtersForHost, &tcFilter{
+					ip:       ip,
+					priority: priority,
+				})
+			}
+
 		}
 		hostFilterMap[host] = filtersForHost
 	}
