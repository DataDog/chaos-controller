--- conflicted
+++ resolved
@@ -464,13 +464,9 @@
 	builtServices := []tcServiceFilter{}
 
 	for _, filter := range filters {
-<<<<<<< HEAD
-		filter.priority, err = i.config.TrafficController.AddFilter(interfaces, "1:0", "", nil, filter.service.ip, 0, filter.service.port, filter.service.protocol, network.ConnStateUndefined, flowid)
-=======
 		i.config.Log.Infow("found service endpoint", "resolvedEndpoint", filter.service.String(), "resolvedService", serviceName)
 
 		filter.priority, err = i.config.TrafficController.AddFilter(interfaces, "1:0", "", nil, filter.service.ip, 0, filter.service.port, network.NewProtocol(filter.service.protocol), network.ConnStateUndefined, flowid)
->>>>>>> a872dd79
 		if err != nil {
 			return nil, err
 		}
