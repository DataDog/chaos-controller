// Unless explicitly stated otherwise all files in this repository are licensed
// under the Apache License Version 2.0.
// This product includes software developed at Datadog (https://www.datadoghq.com/).
// Copyright 2022 Datadog, Inc.

package injector

import (
	"context"
	"fmt"
	"math"
	"net"
	"os"
	"strings"
	"time"

	"github.com/DataDog/chaos-controller/api/v1beta1"
	"github.com/DataDog/chaos-controller/env"
	"github.com/DataDog/chaos-controller/network"
	"github.com/DataDog/chaos-controller/types"
	v1 "k8s.io/api/core/v1"
	metav1 "k8s.io/apimachinery/pkg/apis/meta/v1"
	"k8s.io/apimachinery/pkg/labels"
	"k8s.io/apimachinery/pkg/watch"
)

// linkOperation represents a tc operation on a set of network interfaces combined with the parent to bind to and the handle identifier to use
type linkOperation func([]string, string, uint32) error

// networkDisruptionService describes a parsed Kubernetes service, representing an (ip, port, protocol) tuple
type networkDisruptionService struct {
	ip       *net.IPNet
	port     int
	protocol network.Protocol
}

func (n networkDisruptionService) String() string {
	ip := ""
	if n.ip != nil {
		ip = n.ip.String()
	}

	return fmt.Sprintf("ip=%s; port=%d; protocol=%s", ip, n.port, n.protocol)
}

// networkDisruptionInjector describes a network disruption
type networkDisruptionInjector struct {
	spec       v1beta1.NetworkDisruptionSpec
	config     NetworkDisruptionInjectorConfig
	operations []linkOperation
}

// NetworkDisruptionInjectorConfig contains all needed drivers to create a network disruption using `tc`
type NetworkDisruptionInjectorConfig struct {
	Config
	TrafficController network.TrafficController
	Iptables          network.Iptables
	NetlinkAdapter    network.NetlinkAdapter
	DNSClient         network.DNSClient
	State             DisruptionState
}

type DisruptionState struct {
	State chan InjectorState
}

// tcServiceFilter describes a tc filter, representing the service filtered and its priority
type tcServiceFilter struct {
	service  networkDisruptionService
	priority uint32 // one priority per tc filters applied, the priority is the same for all interfaces
}

// serviceWatcher
type serviceWatcher struct {
	// information about the service watched
	watchedServiceSpec   v1beta1.NetworkDisruptionServiceSpec
	servicePorts         []v1.ServicePort
	labelServiceSelector string

	// filters and watcher for the pods related to the service watched
	kubernetesPodEndpointsWatcher <-chan watch.Event
	tcFiltersFromPodEndpoints     []tcServiceFilter
	podsWithoutIPs                []string
	podsResourceVersion           string

	// filters and watcher for the kubernetes service watched
	kubernetesServiceWatcher       <-chan watch.Event
	tcFiltersFromNamespaceServices []tcServiceFilter
	servicesResourceVersion        string
}

// NewNetworkDisruptionInjector creates a NetworkDisruptionInjector object with the given config,
// missing field being initialized with the defaults
func NewNetworkDisruptionInjector(spec v1beta1.NetworkDisruptionSpec, config NetworkDisruptionInjectorConfig) (Injector, error) {
	var err error

	if config.Iptables == nil {
		config.Iptables, err = network.NewIptables(config.Log, config.DryRun)
		if err != nil {
			return nil, err
		}
	}

	if config.TrafficController == nil {
		config.TrafficController = network.NewTrafficController(config.Log, config.DryRun)
	}

	if config.NetlinkAdapter == nil {
		config.NetlinkAdapter = network.NewNetlinkAdapter()
	}

	if config.DNSClient == nil {
		config.DNSClient = network.NewDNSClient()
	}

	config.State = DisruptionState{}

	go func() {
		config.State.State <- Created
	}()

	return &networkDisruptionInjector{
		spec:       spec,
		config:     config,
		operations: []linkOperation{},
	}, nil
}

func (i *networkDisruptionInjector) GetDisruptionKind() types.DisruptionKindName {
	return types.DisruptionKindNetworkDisruption
}

// Inject injects the given network disruption into the given container
func (i *networkDisruptionInjector) Inject() error {
	// enter target network namespace
	if err := i.config.Netns.Enter(); err != nil {
		return fmt.Errorf("unable to enter the given container network namespace: %w", err)
	}

	i.config.Log.Infow("adding network disruptions", "drop", i.spec.Drop, "duplicate", i.spec.Duplicate, "corrupt", i.spec.Corrupt, "delay", i.spec.Delay, "delayJitter", i.spec.DelayJitter, "bandwidthLimit", i.spec.BandwidthLimit)

	// add netem
	if i.spec.Delay > 0 || i.spec.Drop > 0 || i.spec.Corrupt > 0 || i.spec.Duplicate > 0 {
		delay := time.Duration(i.spec.Delay) * time.Millisecond

		var delayJitter time.Duration

		// add a 10% delayJitter to delay by default if not specified
		if i.spec.DelayJitter == 0 {
			delayJitter = time.Duration(float64(i.spec.Delay)*0.1) * time.Millisecond
		} else {
			// convert delayJitter into a percentage then multiply that with delay to get correct percentage of delay
			delayJitter = time.Duration((float64(i.spec.DelayJitter)/100.0)*float64(i.spec.Delay)) * time.Millisecond
		}

		delayJitter = time.Duration(math.Max(float64(delayJitter), float64(time.Millisecond)))

		i.addNetemOperation(delay, delayJitter, i.spec.Drop, i.spec.Corrupt, i.spec.Duplicate)
	}

	// add tbf
	if i.spec.BandwidthLimit > 0 {
		i.addOutputLimitOperation(uint(i.spec.BandwidthLimit))
	}

	// apply operations if any
	if len(i.operations) > 0 {
		// add a conntrack reference to enable it
		// it consists of adding a noop iptables rule loading the conntrack module so it enables connection tracking in the targeted network namespace
		// cf. https://thermalcircle.de/doku.php?id=blog:linux:connection_tracking_1_modules_and_hooks for more information on how conntrack works outside of the main network namespace
		if err := i.config.Iptables.PrependRuleSpec("OUTPUT", "-m", "state", "--state", "new,established", "-j", "LOG"); err != nil {
			return fmt.Errorf("error injecting the conntrack reference iptables rule: %w", err)
		}

		if err := i.applyOperations(); err != nil {
			return fmt.Errorf("error applying tc operations: %w", err)
		}

		i.config.Log.Debug("operations applied successfully")
	}

	i.config.Log.Info("editing pod net_cls cgroup to apply a classid to target container packets")

	// write classid to pod net_cls cgroup
	if err := i.config.Cgroup.Write("net_cls", "net_cls.classid", types.InjectorCgroupClassID); err != nil {
		return fmt.Errorf("error writing classid to pod net_cls cgroup: %w", err)
	}

	// exit target network namespace
	if err := i.config.Netns.Exit(); err != nil {
		return fmt.Errorf("unable to exit the given container network namespace: %w", err)
	}

	go func() {
		i.config.State.State <- Injected
	}()

	return nil
}

func (i *networkDisruptionInjector) UpdateConfig(config Config) {
	i.config.Config = config
}

// Clean removes all the injected disruption in the given container
func (i *networkDisruptionInjector) Clean() error {
	defer func() {
		go func() {
			i.config.State.State <- Cleaned
		}()
	}()

	// enter container network namespace
	if err := i.config.Netns.Enter(); err != nil {
		return fmt.Errorf("unable to enter the given container network namespace: %w", err)
	}

	// defer the exit on return
	defer func() {
	}()

	if err := i.clearOperations(); err != nil {
		return fmt.Errorf("error clearing tc operations: %w", err)
	}

	// write default classid to pod net_cls cgroup if it still exists
	exists, err := i.config.Cgroup.Exists("net_cls")
	if err != nil {
		return fmt.Errorf("error checking if pod net_cls cgroup still exists: %w", err)
	}

	if exists {
		if err := i.config.Cgroup.Write("net_cls", "net_cls.classid", "0x0"); err != nil {
			return fmt.Errorf("error reseting classid of pod net_cls cgroup: %w", err)
		}
	}

	// remove the conntrack reference to disable conntrack in the network namespace
	if err := i.config.Iptables.DeleteRuleSpec("OUTPUT", "-m", "state", "--state", "new,established", "-j", "LOG"); err != nil {
		return fmt.Errorf("error injecting the conntrack reference iptables rule: %w", err)
	}

	// exit target network namespace
	if err := i.config.Netns.Exit(); err != nil {
		return fmt.Errorf("unable to exit the given container network namespace: %w", err)
	}

	return nil
}

// applyOperations applies the added operations by building a tc tree
// Here's what happen on tc side:
//   - a first prio qdisc will be created and attached to root
//     it'll be used to apply the first filter, filtering on packet IP destination, source/destination ports and protocol
//   - a second prio qdisc will be created and attached to the first one
//     it'll be used to apply the second filter, filtering on packet classid to identify packets coming from the targeted process
//   - operations will be chained to the second band of the second prio qdisc
//   - a cgroup filter will be created to classify packets according to their classid (if any)
//   - a filter will be created to redirect traffic related to the specified host(s) through the last prio band
//     if no host, port or protocol is specified, a filter redirecting all the traffic (0.0.0.0/0) to the disrupted band will be created
//   - a last filter will be created to redirect traffic related to the local node through a not disrupted band
//
// Here's the tc tree representation:
// root (1:) <-- prio qdisc with 4 bands with a filter classifying packets matching the given dst ip, src/dst ports and protocol with class 1:4
//
//	|- (1:1) <-- first band
//	|- (1:2) <-- second band
//	|- (1:3) <-- third band
//	|- (1:4) <-- fourth band
//	  |- (2:) <-- prio qdisc with 2 bands with a cgroup filter to classify packets according to their classid (packets with classid 2:2 will be affected by operations)
//	    |- (2:1) <-- first band
//	    |- (2:2) <-- second band
//	      |- (3:) <-- first operation
//	        |- (4:) <-- second operation
//	          ...
func (i *networkDisruptionInjector) applyOperations() error {
	// get interfaces
	links, err := i.config.NetlinkAdapter.LinkList()
	if err != nil {
		return fmt.Errorf("error listing interfaces: %w", err)
	}

	// build a map of link name and link interface
	interfaces := []string{}
	for _, link := range links {
		interfaces = append(interfaces, link.Name())
	}

	// retrieve the default route information
	defaultRoutes, err := i.config.NetlinkAdapter.DefaultRoutes()
	if err != nil {
		return fmt.Errorf("error getting the default route: %w", err)
	}

	i.config.Log.Infof("detected default gateway IPs %s", defaultRoutes)

	// get the targeted pod node IP from the environment variable
	nodeIP, ok := os.LookupEnv(env.InjectorTargetPodHostIP)
	if !ok {
		return fmt.Errorf("%s environment variable must be set with the target pod node IP", env.InjectorTargetPodHostIP)
	}

	i.config.Log.Infof("target pod node IP is %s", nodeIP)

	nodeIPNet := &net.IPNet{
		IP:   net.ParseIP(nodeIP),
		Mask: net.CIDRMask(32, 32),
	}

	// create cloud provider metadata service ipnet
	metadataIPNet := &net.IPNet{
		IP:   net.ParseIP("169.254.169.254"),
		Mask: net.CIDRMask(32, 32),
	}

	// set the tx qlen if not already set as it is required to create a prio qdisc without dropping
	// all the outgoing traffic
	// this qlen will be removed once the injection is done if it was not present before
	for _, link := range links {
		if link.TxQLen() == 0 {
			i.config.Log.Infof("setting tx qlen for interface %s", link.Name())

			// set qlen
			if err := link.SetTxQLen(1000); err != nil {
				return fmt.Errorf("can't set tx queue length on interface %s: %w", link.Name(), err)
			}

			// defer the tx qlen clear
			defer func(link network.NetlinkLink) {
				i.config.Log.Infof("clearing tx qlen for interface %s", link.Name())

				if err := link.SetTxQLen(0); err != nil {
					i.config.Log.Errorw("can't clear %s link transmission queue length: %w", link.Name(), err)
				}
			}(link)
		}
	}

	// create a new qdisc for the given interface of type prio with 4 bands instead of 3
	// we keep the default priomap, the extra band will be used to filter traffic going to the specified IP
	// we only create this qdisc if we want to target traffic going to some hosts only, it avoids to apply disruptions to all the traffic for a bit of time
	priomap := [16]uint32{1, 2, 2, 2, 1, 2, 0, 0, 1, 1, 1, 1, 1, 1, 1, 1}

	if err := i.config.TrafficController.AddPrio(interfaces, "root", 1, 4, priomap); err != nil {
		return fmt.Errorf("can't create a new qdisc: %w", err)
	}

	// parent 1:4 refers to the 4th band of the prio qdisc
	// handle starts from 2 because 1 is used by the prio qdisc
	parent := "1:4"
	handle := uint32(2)

	// if the disruption is at pod level and there's no handler to notify,
	// create a second qdisc to filter packets coming from this specific pod processes only
	// if the disruption is applied on init, we consider that some more containers may be created within
	// the pod so we can't scope the disruption to a specific set of containers
	if i.config.Level == types.DisruptionLevelPod && !i.config.OnInit {
		// create second prio with only 2 bands to filter traffic with a specific classid
		if err := i.config.TrafficController.AddPrio(interfaces, "1:4", 2, 2, [16]uint32{}); err != nil {
			return fmt.Errorf("can't create a new qdisc: %w", err)
		}

		// create cgroup filter
		if err := i.config.TrafficController.AddCgroupFilter(interfaces, "2:0", 2); err != nil {
			return fmt.Errorf("can't create the cgroup filter: %w", err)
		}
		// parent 2:2 refers to the 2nd band of the 2nd prio qdisc
		// handle starts from 3 because 1 and 2 are used by the 2 prio qdiscs
		parent = "2:2"
		handle = uint32(3)
	}

	// add operations
	for _, operation := range i.operations {
		if err := operation(interfaces, parent, handle); err != nil {
			return fmt.Errorf("could not perform operation on newly created qdisc: %w", err)
		}

		// update parent reference and handle identifier for the next operation
		// the next operation parent will be the current handle identifier
		// the next handle identifier is just an increment of the actual one
		parent = fmt.Sprintf("%d:", handle)
		handle++
	}

<<<<<<< HEAD
	// create tc filters depending on the given hosts to match
	// redirect all packets of all interfaces if no host is given
	if len(i.spec.Hosts) == 0 && len(i.spec.Services) == 0 {
		_, nullIP, _ := net.ParseCIDR("0.0.0.0/0")

		if _, err := i.config.TrafficController.AddFilter(interfaces, "1:0", 0, nil, nullIP, 0, 0, "", "1:4"); err != nil {
			return fmt.Errorf("can't add a filter: %w", err)
		}
	} else {
		// apply filters for given hosts
		if err := i.addFiltersForHosts(interfaces, i.spec.Hosts, "1:4"); err != nil {
			return fmt.Errorf("error adding filters for given hosts: %w", err)
		}

		// add or delete filters for given services depending on changes on the destination kubernetes services and associated pods
		if err := i.handleFiltersForServices(interfaces, "1:4"); err != nil {
			return fmt.Errorf("error adding filters for given services: %w", err)
		}
	}

=======
>>>>>>> fb1c66ff
	// the following lines are used to exclude some critical packets from any disruption such as health check probes
	// depending on the network configuration, only one of those filters can be useful but we must add all of them
	// those filters are only added if the related interface has been impacted by a disruption so far
	// NOTE: those filters must be added after every other filters applied to the interface so they are used first
	if i.config.Level == types.DisruptionLevelPod {
		// this filter allows the pod to communicate with the default route gateway IP
		for _, defaultRoute := range defaultRoutes {
			gatewayIP := &net.IPNet{
				IP:   defaultRoute.Gateway(),
				Mask: net.CIDRMask(32, 32),
			}

<<<<<<< HEAD
			if _, err := i.config.TrafficController.AddFilter([]string{defaultRoute.Link().Name()}, "1:0", 0, nil, gatewayIP, 0, 0, "", "1:1"); err != nil {
=======
			if err := i.config.TrafficController.AddFilter([]string{defaultRoute.Link().Name()}, "1:0", i.getNewPriority(), 0, nil, gatewayIP, 0, 0, network.TCP, network.ConnStateUndefined, "1:1"); err != nil {
>>>>>>> fb1c66ff
				return fmt.Errorf("can't add the default route gateway IP filter: %w", err)
			}
		}

		// this filter allows the pod to communicate with the node IP
<<<<<<< HEAD
		if _, err := i.config.TrafficController.AddFilter(interfaces, "1:0", 0, nil, nodeIPNet, 0, 0, "", "1:1"); err != nil {
=======
		if err := i.config.TrafficController.AddFilter(interfaces, "1:0", i.getNewPriority(), 0, nil, nodeIPNet, 0, 0, network.TCP, network.ConnStateUndefined, "1:1"); err != nil {
>>>>>>> fb1c66ff
			return fmt.Errorf("can't add the target pod node IP filter: %w", err)
		}
	} else if i.config.Level == types.DisruptionLevelNode {
		// GENERIC SAFEGUARDS
		// allow SSH connections on all interfaces (port 22/tcp)
<<<<<<< HEAD
		if _, err := i.config.TrafficController.AddFilter(interfaces, "1:0", 0, nil, nil, 22, 0, "tcp", "1:1"); err != nil {
=======
		if err := i.config.TrafficController.AddFilter(interfaces, "1:0", i.getNewPriority(), 0, nil, nil, 22, 0, network.TCP, network.ConnStateUndefined, "1:1"); err != nil {
>>>>>>> fb1c66ff
			return fmt.Errorf("error adding filter allowing SSH connections: %w", err)
		}

		// CLOUD PROVIDER SPECIFIC SAFEGUARDS
		// allow cloud provider health checks on all interfaces(arp)
<<<<<<< HEAD
		if _, err := i.config.TrafficController.AddFilter(interfaces, "1:0", 0, nil, nil, 0, 0, "arp", "1:1"); err != nil {
=======
		if err := i.config.TrafficController.AddFilter(interfaces, "1:0", i.getNewPriority(), 0, nil, nil, 0, 0, network.ARP, network.ConnStateUndefined, "1:1"); err != nil {
>>>>>>> fb1c66ff
			return fmt.Errorf("error adding filter allowing cloud providers health checks (ARP packets): %w", err)
		}

		// allow cloud provider metadata service communication
<<<<<<< HEAD
		if _, err := i.config.TrafficController.AddFilter(interfaces, "1:0", 0, nil, metadataIPNet, 0, 0, "", "1:1"); err != nil {
			return fmt.Errorf("error adding filter allowing cloud providers health checks (ARP packets): %w", err)
=======
		if err := i.config.TrafficController.AddFilter(interfaces, "1:0", i.getNewPriority(), 0, nil, metadataIPNet, 0, 0, network.TCP, network.ConnStateUndefined, "1:1"); err != nil {
			return fmt.Errorf("error adding filter allowing cloud providers metadata service requests: %w", err)
>>>>>>> fb1c66ff
		}
	}

	// add filters for allowed hosts
	if err := i.addFiltersForHosts(interfaces, i.spec.AllowedHosts, "1:1"); err != nil {
		return fmt.Errorf("error adding filter for allowed hosts: %w", err)
	}

	// create tc filters depending on the given hosts to match
	// redirect all packets of all interfaces if no host is given
	if len(i.spec.Hosts) == 0 && len(i.spec.Services) == 0 {
		_, nullIP, _ := net.ParseCIDR("0.0.0.0/0")

		if err := i.config.TrafficController.AddFilter(interfaces, "1:0", i.getNewPriority(), 0, nil, nullIP, 0, 0, network.TCP, network.ConnStateUndefined, "1:4"); err != nil {
			return fmt.Errorf("can't add a filter: %w", err)
		}
	} else {
		// apply filters for given hosts
		if err := i.addFiltersForHosts(interfaces, i.spec.Hosts, "1:4"); err != nil {
			return fmt.Errorf("error adding filters for given hosts: %w", err)
		}

		// add or delete filters for given services depending on changes on the destination kubernetes services and associated pods
		if err := i.handleFiltersForServices(interfaces, "1:4"); err != nil {
			return fmt.Errorf("error adding filters for given services: %w", err)
		}
	}

	return nil
}

// addServiceFilters adds a list of service tc filters on a list of interfaces
func (i *networkDisruptionInjector) addServiceFilters(serviceName string, filters []tcServiceFilter, interfaces []string, flowid string) ([]tcServiceFilter, error) {
	var err error

	builtServices := []tcServiceFilter{}

	for _, filter := range filters {
		i.config.Log.Infow("found service endpoint", "resolvedEndpoint", filter.service.String(), "resolvedService", serviceName)

<<<<<<< HEAD
		filter.priority, err = i.config.TrafficController.AddFilter(interfaces, "1:0", 0, nil, filter.service.ip, 0, filter.service.port, filter.service.protocol, flowid)
=======
		err := i.config.TrafficController.AddFilter(interfaces, "1:0", filter.priority, 0, nil, filter.service.ip, 0, filter.service.port, filter.service.protocol, network.ConnStateUndefined, flowid)
>>>>>>> fb1c66ff
		if err != nil {
			return nil, err
		}

		builtServices = append(builtServices, filter)
	}

	return builtServices, nil
}

// removeServiceFilter delete tc filters using its priority
func (i *networkDisruptionInjector) removeServiceFilter(interfaces []string, tcFilter tcServiceFilter) error {
	for _, iface := range interfaces {
		if err := i.config.TrafficController.DeleteFilter(iface, tcFilter.priority); err != nil {
			return err
		}
	}

	i.config.Log.Infow(fmt.Sprintf("deleted a tc filter on %s", tcFilter.service.String()), "interfaces", strings.Join(interfaces, ", "))

	return nil
}

// removeServiceFiltersInList delete a list of tc filters inside of another list of tc filters
func (i *networkDisruptionInjector) removeServiceFiltersInList(interfaces []string, tcFilters []tcServiceFilter, tcFiltersToRemove []tcServiceFilter) ([]tcServiceFilter, error) {
	for _, serviceToRemove := range tcFiltersToRemove {
		if deletedIdx := i.findServiceFilter(tcFilters, serviceToRemove); deletedIdx >= 0 {
			if err := i.removeServiceFilter(interfaces, tcFilters[deletedIdx]); err != nil {
				return nil, err
			}

			tcFilters = append(tcFilters[:deletedIdx], tcFilters[deletedIdx+1:]...)
		}
	}

	return tcFilters, nil
}

// buildServiceFiltersFromPod builds a list of tc filters per pod endpoint using the service ports
func (i *networkDisruptionInjector) buildServiceFiltersFromPod(pod v1.Pod, servicePorts []v1.ServicePort) []tcServiceFilter {
	// compute endpoint IP (pod IP)
	_, endpointIP, _ := net.ParseCIDR(fmt.Sprintf("%s/32", pod.Status.PodIP))

	endpointsToWatch := []tcServiceFilter{}

	for _, port := range servicePorts {
		filter := tcServiceFilter{
			service: networkDisruptionService{
				ip:       endpointIP,
				port:     int(port.TargetPort.IntVal),
				protocol: network.Protocol(port.Protocol),
			},
		}

		if i.findServiceFilter(endpointsToWatch, filter) == -1 { // forbid duplication
			endpointsToWatch = append(endpointsToWatch, filter)
		}
	}

	return endpointsToWatch
}

// buildServiceFiltersFromService builds a list of tc filters per service using the service ports
func (i *networkDisruptionInjector) buildServiceFiltersFromService(service v1.Service, servicePorts []v1.ServicePort) []tcServiceFilter {
	// compute service IP (cluster IP)
	_, serviceIP, _ := net.ParseCIDR(fmt.Sprintf("%s/32", service.Spec.ClusterIP))

	endpointsToWatch := []tcServiceFilter{}

	if isHeadless(service) {
		return endpointsToWatch
	}

	for _, port := range servicePorts {
		filter := tcServiceFilter{
			service: networkDisruptionService{
				ip:       serviceIP,
				port:     int(port.Port),
				protocol: network.Protocol(port.Protocol),
			},
		}

		if i.findServiceFilter(endpointsToWatch, filter) == -1 { // forbid duplication
			endpointsToWatch = append(endpointsToWatch, filter)
		}
	}

	return endpointsToWatch
}

func (i *networkDisruptionInjector) handleWatchError(event watch.Event) error {
	err, ok := event.Object.(*metav1.Status)
	if ok {
		return fmt.Errorf("couldn't watch service in namespace: %s", err.Message)
	}

	return fmt.Errorf("couldn't watch service in namespace")
}

func (i *networkDisruptionInjector) findServiceFilter(tcFilters []tcServiceFilter, toFind tcServiceFilter) int {
	for idx, tcFilter := range tcFilters {
		if tcFilter.service.String() == toFind.service.String() {
			return idx
		}
	}

	return -1
}

// handlePodEndpointsOnServicePortsChange on service changes, delete old filters with the wrong service ports and create new filters
func (i *networkDisruptionInjector) handlePodEndpointsServiceFiltersOnKubernetesServiceChanges(serviceSpec v1beta1.NetworkDisruptionServiceSpec, oldFilters []tcServiceFilter, pods []v1.Pod, servicePorts []v1.ServicePort, interfaces []string, flowid string) ([]tcServiceFilter, error) {
	tcFiltersToCreate, finalTcFilters := []tcServiceFilter{}, []tcServiceFilter{}

	for _, pod := range pods {
		if pod.Status.PodIP != "" { // pods without ip are newly created and will be picked up in the other watcher
			tcFiltersToCreate = append(tcFiltersToCreate, i.buildServiceFiltersFromPod(pod, servicePorts)...) // we build the updated list of tc filters
		}
	}

	// update the list of tc filters by deleting old ones not in the new list of tc filters and creating new tc filters
	for _, oldFilter := range oldFilters {
		if idx := i.findServiceFilter(tcFiltersToCreate, oldFilter); idx >= 0 {
			finalTcFilters = append(finalTcFilters, oldFilter)
			tcFiltersToCreate = append(tcFiltersToCreate[:idx], tcFiltersToCreate[idx+1:]...)
		} else { // delete tc filters which are not in the updated list of tc filters
			if err := i.removeServiceFilter(interfaces, oldFilter); err != nil {
				return nil, err
			}
		}
	}

	createdTcFilters, err := i.addServiceFilters(serviceSpec.Name, tcFiltersToCreate, interfaces, flowid)
	if err != nil {
		return nil, err
	}

	return append(finalTcFilters, createdTcFilters...), nil
}

// handleKubernetesPodsChanges for every changes happening in the kubernetes service destination, we update the tc service filters
func (i *networkDisruptionInjector) handleKubernetesServiceChanges(event watch.Event, watcher *serviceWatcher, interfaces []string, flowid string) error {
	var err error

	if event.Type == watch.Error {
		return i.handleWatchError(event)
	}

	service, ok := event.Object.(*v1.Service)
	if !ok {
		return fmt.Errorf("couldn't watch service in namespace, invalid type of watched object received")
	}

	// keep track of resource version to continue watching pods when the watcher has timed out
	// at the right resource already computed.
	if event.Type == watch.Bookmark {
		watcher.servicesResourceVersion = service.ResourceVersion

		return nil
	}

	// We just watch the specified name service
	if watcher.watchedServiceSpec.Name != service.Name {
		return nil
	}

	if err := i.config.Netns.Enter(); err != nil {
		return fmt.Errorf("unable to enter the given container network namespace: %w", err)
	}

	podList, err := i.config.K8sClient.CoreV1().Pods(watcher.watchedServiceSpec.Namespace).List(context.Background(), metav1.ListOptions{
		LabelSelector: labels.SelectorFromValidatedSet(service.Spec.Selector).String(),
	})
	if err != nil {
		return fmt.Errorf("error watching the list of pods for the given kubernetes service (%s/%s): %w", service.Namespace, service.Name, err)
	}

	if isHeadless(*service) {
		// If this is a headless service, we want to block all traffic to the endpoint IPs
		watcher.servicePorts = append(watcher.servicePorts, v1.ServicePort{Port: 0})
	} else {
		watcher.servicePorts = service.Spec.Ports
	}

	watcher.tcFiltersFromPodEndpoints, err = i.handlePodEndpointsServiceFiltersOnKubernetesServiceChanges(watcher.watchedServiceSpec, watcher.tcFiltersFromPodEndpoints, podList.Items, service.Spec.Ports, interfaces, flowid)
	if err != nil {
		return err
	}

	nsServicesTcFilters := i.buildServiceFiltersFromService(*service, service.Spec.Ports)

	switch event.Type {
	case watch.Added:
		createdTcFilters, err := i.addServiceFilters(watcher.watchedServiceSpec.Name, nsServicesTcFilters, interfaces, flowid)
		if err != nil {
			return err
		}

		watcher.tcFiltersFromNamespaceServices = append(watcher.tcFiltersFromNamespaceServices, createdTcFilters...)
	case watch.Modified:
		if _, err := i.removeServiceFiltersInList(interfaces, watcher.tcFiltersFromNamespaceServices, watcher.tcFiltersFromNamespaceServices); err != nil {
			return err
		}

		watcher.tcFiltersFromNamespaceServices, err = i.addServiceFilters(watcher.watchedServiceSpec.Name, nsServicesTcFilters, interfaces, flowid)
		if err != nil {
			return err
		}
	case watch.Deleted:
		watcher.tcFiltersFromNamespaceServices, err = i.removeServiceFiltersInList(interfaces, watcher.tcFiltersFromNamespaceServices, nsServicesTcFilters)
		if err != nil {
			return err
		}
	}

	if err := i.config.Netns.Exit(); err != nil {
		return fmt.Errorf("unable to exit the given container network namespace: %w", err)
	}

	return nil
}

// handleKubernetesPodsChanges for every changes happening in the pods related to the kubernetes service destination, we update the tc service filters
func (i *networkDisruptionInjector) handleKubernetesPodsChanges(event watch.Event, watcher *serviceWatcher, interfaces []string, flowid string) error {
	var err error

	if event.Type == watch.Error {
		return i.handleWatchError(event)
	}

	pod, ok := event.Object.(*v1.Pod)
	if !ok {
		return fmt.Errorf("couldn't watch pods in namespace, invalid type of watched object received")
	}

	// keep track of resource version to continue watching pods when the watcher has timed out
	// at the right resource already computed.
	if event.Type == watch.Bookmark {
		watcher.servicesResourceVersion = pod.ResourceVersion

		return nil
	}

	if err = i.config.Netns.Enter(); err != nil {
		return fmt.Errorf("unable to enter the given container network namespace: %w", err)
	}

	tcFiltersFromPod := i.buildServiceFiltersFromPod(*pod, watcher.servicePorts)

	switch event.Type {
	case watch.Added:
		// if the filter already exists, we do nothing
		if i.findServiceFilter(watcher.tcFiltersFromPodEndpoints, tcFiltersFromPod[0]) >= 0 {
			break
		}

		if pod.Status.PodIP != "" {
			createdTcFilters, err := i.addServiceFilters(watcher.watchedServiceSpec.Name, tcFiltersFromPod, interfaces, flowid)
			if err != nil {
				return err
			}

			watcher.tcFiltersFromPodEndpoints = append(watcher.tcFiltersFromPodEndpoints, createdTcFilters...)
		} else {
			i.config.Log.Infow("newly created destination port has no IP yet, adding to the watch list of pods", "destinationPodName", pod.Name)

			watcher.podsWithoutIPs = append(watcher.podsWithoutIPs, pod.Name)
		}
	case watch.Modified:
		// From the list of pods without IPs that has been added, we create the one that got the IP assigned
		podToCreateIdx := -1

		for idx, podName := range watcher.podsWithoutIPs {
			if podName == pod.Name && pod.Status.PodIP != "" {
				podToCreateIdx = idx

				break
			}
		}

		if podToCreateIdx > -1 {
			tcFilters, err := i.addServiceFilters(watcher.watchedServiceSpec.Name, tcFiltersFromPod, interfaces, flowid)
			if err != nil {
				return err
			}

			watcher.tcFiltersFromPodEndpoints = append(watcher.tcFiltersFromPodEndpoints, tcFilters...)
			watcher.podsWithoutIPs = append(watcher.podsWithoutIPs[:podToCreateIdx], watcher.podsWithoutIPs[podToCreateIdx+1:]...)
		}
	case watch.Deleted:
		watcher.tcFiltersFromPodEndpoints, err = i.removeServiceFiltersInList(interfaces, watcher.tcFiltersFromPodEndpoints, tcFiltersFromPod)
		if err != nil {
			return err
		}
	}

	if err := i.config.Netns.Exit(); err != nil {
		return fmt.Errorf("unable to exit the given container network namespace: %w", err)
	}

	return nil
}

// watchServiceChanges for every changes happening in the kubernetes service destination or in the pods related to the kubernetes service destination, we update the tc service filters
func (i *networkDisruptionInjector) watchServiceChanges(watcher serviceWatcher, interfaces []string, flowid string) {
	for {
		// We create the watcher channels when it's closed
		if watcher.kubernetesServiceWatcher == nil {
			serviceWatcher, err := i.config.K8sClient.CoreV1().Services(watcher.watchedServiceSpec.Namespace).Watch(context.Background(), metav1.ListOptions{
				ResourceVersion:     watcher.servicesResourceVersion,
				AllowWatchBookmarks: true,
			})
			if err != nil {
				i.config.Log.Errorf("error watching the changes for the given kubernetes service (%s/%s): %w", watcher.watchedServiceSpec.Namespace, watcher.watchedServiceSpec.Name, err)

				return
			}

			i.config.Log.Infow("starting kubernetes service watch", "serviceName", watcher.watchedServiceSpec.Name, "serviceNamespace", watcher.watchedServiceSpec.Namespace)
			watcher.kubernetesServiceWatcher = serviceWatcher.ResultChan()
		}

		if watcher.kubernetesPodEndpointsWatcher == nil {
			podsWatcher, err := i.config.K8sClient.CoreV1().Pods(watcher.watchedServiceSpec.Namespace).Watch(context.Background(), metav1.ListOptions{
				LabelSelector:       watcher.labelServiceSelector,
				ResourceVersion:     watcher.podsResourceVersion,
				AllowWatchBookmarks: true,
			})
			if err != nil {
				i.config.Log.Errorf("error watching the list of pods for the given kubernetes service (%s/%s): %w", watcher.watchedServiceSpec.Namespace, watcher.watchedServiceSpec.Name, err)

				return
			}

			i.config.Log.Infow("starting kubernetes pods watch", "serviceName", watcher.watchedServiceSpec.Name, "serviceNamespace", watcher.watchedServiceSpec.Namespace)
			watcher.kubernetesPodEndpointsWatcher = podsWatcher.ResultChan()
		}

		select {
		case state := <-i.config.State.State:
			if state == Cleaned {
				return
			}
		case event, ok := <-watcher.kubernetesServiceWatcher: // We have changes in the service watched
			if !ok { // channel is closed
				watcher.kubernetesServiceWatcher = nil
			} else {
				i.config.Log.Debugw(fmt.Sprintf("changes in service %s/%s", watcher.watchedServiceSpec.Name, watcher.watchedServiceSpec.Namespace), "eventType", event.Type)

				if err := i.handleKubernetesServiceChanges(event, &watcher, interfaces, flowid); err != nil {
					i.config.Log.Errorf("couldn't apply changes to tc filters: %w... Rebuilding watcher", err)

					if _, err = i.removeServiceFiltersInList(interfaces, watcher.tcFiltersFromNamespaceServices, watcher.tcFiltersFromNamespaceServices); err != nil {
						i.config.Log.Errorf("couldn't clean list of tc filters: %w", err)
					}

					watcher.kubernetesServiceWatcher = nil // restart the watcher in case of error
					watcher.tcFiltersFromNamespaceServices = []tcServiceFilter{}
				}
			}
		case event, ok := <-watcher.kubernetesPodEndpointsWatcher: // We have changes in the pods watched
			if !ok { // channel is closed
				watcher.kubernetesPodEndpointsWatcher = nil
			} else {
				i.config.Log.Debugw(fmt.Sprintf("changes in pods of service %s/%s", watcher.watchedServiceSpec.Name, watcher.watchedServiceSpec.Namespace), "eventType", event.Type)

				if err := i.handleKubernetesPodsChanges(event, &watcher, interfaces, flowid); err != nil {
					i.config.Log.Errorf("couldn't apply changes to tc filters: %w... Rebuilding watcher", err)

					if _, err = i.removeServiceFiltersInList(interfaces, watcher.tcFiltersFromPodEndpoints, watcher.tcFiltersFromPodEndpoints); err != nil {
						i.config.Log.Errorf("couldn't clean list of tc filters: %w", err)
					}

					watcher.kubernetesPodEndpointsWatcher = nil // restart the watcher in case of error
					watcher.tcFiltersFromPodEndpoints = []tcServiceFilter{}
				}
			}
		}
	}
}

// handleFiltersForServices creates tc filters on given interfaces for services in disruption spec classifying matching packets in the given flowid
func (i *networkDisruptionInjector) handleFiltersForServices(interfaces []string, flowid string) error {
	// build the watchers to handle changes in services and pod endpoints
	serviceWatchers := []serviceWatcher{}

	for _, serviceSpec := range i.spec.Services {
		// retrieve serviceSpec
		k8sService, err := i.config.K8sClient.CoreV1().Services(serviceSpec.Namespace).Get(context.Background(), serviceSpec.Name, metav1.GetOptions{})
		if err != nil {
			return fmt.Errorf("error getting the given kubernetes service (%s/%s): %w", serviceSpec.Namespace, serviceSpec.Name, err)
		}

		serviceWatcher := serviceWatcher{
			watchedServiceSpec:   serviceSpec,
			servicePorts:         k8sService.Spec.Ports,
			labelServiceSelector: labels.SelectorFromValidatedSet(k8sService.Spec.Selector).String(), // keep this information to later create watchers on resources destination

			kubernetesPodEndpointsWatcher: nil,                 // watch pods related to the kubernetes service filtered on
			tcFiltersFromPodEndpoints:     []tcServiceFilter{}, // list of tc filters targeting pods related to the kubernetes service filtered on
			podsWithoutIPs:                []string{},          // some pods are created without IPs. We keep track of them to later create a tc filter on update
			podsResourceVersion:           "",

			kubernetesServiceWatcher:       nil,                 // watch service filtered on
			tcFiltersFromNamespaceServices: []tcServiceFilter{}, // list of tc filters targeting the service filtered on
			servicesResourceVersion:        "",
		}

		serviceWatchers = append(serviceWatchers, serviceWatcher)
	}

	for _, serviceWatcher := range serviceWatchers {
		go i.watchServiceChanges(serviceWatcher, interfaces, flowid)
	}

	return nil
}

// addFiltersForHosts creates tc filters on given interfaces for given hosts classifying matching packets in the given flowid
func (i *networkDisruptionInjector) addFiltersForHosts(interfaces []string, hosts []v1beta1.NetworkDisruptionHostSpec, flowid string) error {
	for _, host := range hosts {
		// resolve given hosts if needed
		ips, err := resolveHost(i.config.DNSClient, host.Host)
		if err != nil {
			return fmt.Errorf("error resolving given host %s: %w", host.Host, err)
		}

		i.config.Log.Infof("resolved %s as %s", host.Host, ips)

		for _, ip := range ips {
			var (
				srcPort, dstPort int
				srcIP, dstIP     *net.IPNet
			)

			// handle flow direction
			switch host.Flow {
			case v1beta1.FlowIngress:
				srcPort = host.Port
				srcIP = ip
			default:
				dstPort = host.Port
				dstIP = ip
			}

			// default protocol to tcp if not specified
			if host.Protocol == "" {
				host.Protocol = string(network.TCP)
			}

			// cast connection state
			connState := network.NewConnState(host.ConnState)

			// create tc filter
<<<<<<< HEAD
			if _, err := i.config.TrafficController.AddFilter(interfaces, "1:0", 0, srcIP, dstIP, srcPort, dstPort, host.Protocol, flowid); err != nil {
=======
			if err := i.config.TrafficController.AddFilter(interfaces, "1:0", i.getNewPriority(), 0, srcIP, dstIP, srcPort, dstPort, network.Protocol(host.Protocol), connState, flowid); err != nil {
>>>>>>> fb1c66ff
				return fmt.Errorf("error adding filter for host %s: %w", host.Host, err)
			}
		}
	}

	return nil
}

// AddNetem adds network disruptions using the drivers in the networkDisruptionInjector
func (i *networkDisruptionInjector) addNetemOperation(delay, delayJitter time.Duration, drop int, corrupt int, duplicate int) {
	// closure which adds netem disruptions
	operation := func(interfaces []string, parent string, handle uint32) error {
		return i.config.TrafficController.AddNetem(interfaces, parent, handle, delay, delayJitter, drop, corrupt, duplicate)
	}

	i.operations = append(i.operations, operation)
}

// AddOutputLimit adds a network bandwidth disruption using the drivers in the networkDisruptionInjector
func (i *networkDisruptionInjector) addOutputLimitOperation(bytesPerSec uint) {
	// closure which adds a bandwidth limit
	operation := func(interfaces []string, parent string, handle uint32) error {
		return i.config.TrafficController.AddOutputLimit(interfaces, parent, handle, bytesPerSec)
	}

	i.operations = append(i.operations, operation)
}

// clearOperations removes all disruptions by clearing all custom qdiscs created for the given config struct (filters will be deleted as well)
func (i *networkDisruptionInjector) clearOperations() error {
	i.config.Log.Infof("clearing root qdiscs")

	// get all interfaces
	links, err := i.config.NetlinkAdapter.LinkList()
	if err != nil {
		return fmt.Errorf("can't get interfaces per IP map: %w", err)
	}

	// clear all interfaces root qdisc so it gets back to default
	interfaces := []string{}
	for _, link := range links {
		interfaces = append(interfaces, link.Name())
	}

	// clear link qdisc if needed
	if err := i.config.TrafficController.ClearQdisc(interfaces); err != nil {
		return fmt.Errorf("error deleting root qdisc: %w", err)
	}

	return nil
}

// isHeadless returns true if the service is a headless service, i.e., has no defined ClusterIP
func isHeadless(service v1.Service) bool {
	return service.Spec.ClusterIP == "" || strings.ToLower(service.Spec.ClusterIP) == "none"
}<|MERGE_RESOLUTION|>--- conflicted
+++ resolved
@@ -383,29 +383,6 @@
 		handle++
 	}
 
-<<<<<<< HEAD
-	// create tc filters depending on the given hosts to match
-	// redirect all packets of all interfaces if no host is given
-	if len(i.spec.Hosts) == 0 && len(i.spec.Services) == 0 {
-		_, nullIP, _ := net.ParseCIDR("0.0.0.0/0")
-
-		if _, err := i.config.TrafficController.AddFilter(interfaces, "1:0", 0, nil, nullIP, 0, 0, "", "1:4"); err != nil {
-			return fmt.Errorf("can't add a filter: %w", err)
-		}
-	} else {
-		// apply filters for given hosts
-		if err := i.addFiltersForHosts(interfaces, i.spec.Hosts, "1:4"); err != nil {
-			return fmt.Errorf("error adding filters for given hosts: %w", err)
-		}
-
-		// add or delete filters for given services depending on changes on the destination kubernetes services and associated pods
-		if err := i.handleFiltersForServices(interfaces, "1:4"); err != nil {
-			return fmt.Errorf("error adding filters for given services: %w", err)
-		}
-	}
-
-=======
->>>>>>> fb1c66ff
 	// the following lines are used to exclude some critical packets from any disruption such as health check probes
 	// depending on the network configuration, only one of those filters can be useful but we must add all of them
 	// those filters are only added if the related interface has been impacted by a disruption so far
@@ -418,52 +395,31 @@
 				Mask: net.CIDRMask(32, 32),
 			}
 
-<<<<<<< HEAD
-			if _, err := i.config.TrafficController.AddFilter([]string{defaultRoute.Link().Name()}, "1:0", 0, nil, gatewayIP, 0, 0, "", "1:1"); err != nil {
-=======
-			if err := i.config.TrafficController.AddFilter([]string{defaultRoute.Link().Name()}, "1:0", i.getNewPriority(), 0, nil, gatewayIP, 0, 0, network.TCP, network.ConnStateUndefined, "1:1"); err != nil {
->>>>>>> fb1c66ff
+			if _, err := i.config.TrafficController.AddFilter([]string{defaultRoute.Link().Name()}, "1:0", 0, nil, gatewayIP, 0, 0, network.TCP, network.ConnStateUndefined, "1:1"); err != nil {
 				return fmt.Errorf("can't add the default route gateway IP filter: %w", err)
 			}
 		}
 
 		// this filter allows the pod to communicate with the node IP
-<<<<<<< HEAD
-		if _, err := i.config.TrafficController.AddFilter(interfaces, "1:0", 0, nil, nodeIPNet, 0, 0, "", "1:1"); err != nil {
-=======
-		if err := i.config.TrafficController.AddFilter(interfaces, "1:0", i.getNewPriority(), 0, nil, nodeIPNet, 0, 0, network.TCP, network.ConnStateUndefined, "1:1"); err != nil {
->>>>>>> fb1c66ff
+		if _, err := i.config.TrafficController.AddFilter(interfaces, "1:0", 0, nil, nodeIPNet, 0, 0, network.TCP, network.ConnStateUndefined, "1:1"); err != nil {
 			return fmt.Errorf("can't add the target pod node IP filter: %w", err)
 		}
 	} else if i.config.Level == types.DisruptionLevelNode {
 		// GENERIC SAFEGUARDS
 		// allow SSH connections on all interfaces (port 22/tcp)
-<<<<<<< HEAD
-		if _, err := i.config.TrafficController.AddFilter(interfaces, "1:0", 0, nil, nil, 22, 0, "tcp", "1:1"); err != nil {
-=======
-		if err := i.config.TrafficController.AddFilter(interfaces, "1:0", i.getNewPriority(), 0, nil, nil, 22, 0, network.TCP, network.ConnStateUndefined, "1:1"); err != nil {
->>>>>>> fb1c66ff
+		if _, err := i.config.TrafficController.AddFilter(interfaces, "1:0", 0, nil, nil, 22, 0, network.TCP, network.ConnStateUndefined, "1:1"); err != nil {
 			return fmt.Errorf("error adding filter allowing SSH connections: %w", err)
 		}
 
 		// CLOUD PROVIDER SPECIFIC SAFEGUARDS
 		// allow cloud provider health checks on all interfaces(arp)
-<<<<<<< HEAD
-		if _, err := i.config.TrafficController.AddFilter(interfaces, "1:0", 0, nil, nil, 0, 0, "arp", "1:1"); err != nil {
-=======
-		if err := i.config.TrafficController.AddFilter(interfaces, "1:0", i.getNewPriority(), 0, nil, nil, 0, 0, network.ARP, network.ConnStateUndefined, "1:1"); err != nil {
->>>>>>> fb1c66ff
+		if _, err := i.config.TrafficController.AddFilter(interfaces, "1:0", 0, nil, nil, 0, 0, network.ARP, network.ConnStateUndefined, "1:1"); err != nil {
 			return fmt.Errorf("error adding filter allowing cloud providers health checks (ARP packets): %w", err)
 		}
 
 		// allow cloud provider metadata service communication
-<<<<<<< HEAD
-		if _, err := i.config.TrafficController.AddFilter(interfaces, "1:0", 0, nil, metadataIPNet, 0, 0, "", "1:1"); err != nil {
-			return fmt.Errorf("error adding filter allowing cloud providers health checks (ARP packets): %w", err)
-=======
-		if err := i.config.TrafficController.AddFilter(interfaces, "1:0", i.getNewPriority(), 0, nil, metadataIPNet, 0, 0, network.TCP, network.ConnStateUndefined, "1:1"); err != nil {
+		if _, err := i.config.TrafficController.AddFilter(interfaces, "1:0", 0, nil, metadataIPNet, 0, 0, network.TCP, network.ConnStateUndefined, "1:1"); err != nil {
 			return fmt.Errorf("error adding filter allowing cloud providers metadata service requests: %w", err)
->>>>>>> fb1c66ff
 		}
 	}
 
@@ -477,7 +433,7 @@
 	if len(i.spec.Hosts) == 0 && len(i.spec.Services) == 0 {
 		_, nullIP, _ := net.ParseCIDR("0.0.0.0/0")
 
-		if err := i.config.TrafficController.AddFilter(interfaces, "1:0", i.getNewPriority(), 0, nil, nullIP, 0, 0, network.TCP, network.ConnStateUndefined, "1:4"); err != nil {
+		if _, err := i.config.TrafficController.AddFilter(interfaces, "1:0", 0, nil, nullIP, 0, 0, network.TCP, network.ConnStateUndefined, "1:4"); err != nil {
 			return fmt.Errorf("can't add a filter: %w", err)
 		}
 	} else {
@@ -504,11 +460,7 @@
 	for _, filter := range filters {
 		i.config.Log.Infow("found service endpoint", "resolvedEndpoint", filter.service.String(), "resolvedService", serviceName)
 
-<<<<<<< HEAD
-		filter.priority, err = i.config.TrafficController.AddFilter(interfaces, "1:0", 0, nil, filter.service.ip, 0, filter.service.port, filter.service.protocol, flowid)
-=======
-		err := i.config.TrafficController.AddFilter(interfaces, "1:0", filter.priority, 0, nil, filter.service.ip, 0, filter.service.port, filter.service.protocol, network.ConnStateUndefined, flowid)
->>>>>>> fb1c66ff
+		filter.priority, err = i.config.TrafficController.AddFilter(interfaces, "1:0", 0, nil, filter.service.ip, 0, filter.service.port, filter.service.protocol, network.ConnStateUndefined, flowid)
 		if err != nil {
 			return nil, err
 		}
@@ -962,11 +914,7 @@
 			connState := network.NewConnState(host.ConnState)
 
 			// create tc filter
-<<<<<<< HEAD
-			if _, err := i.config.TrafficController.AddFilter(interfaces, "1:0", 0, srcIP, dstIP, srcPort, dstPort, host.Protocol, flowid); err != nil {
-=======
-			if err := i.config.TrafficController.AddFilter(interfaces, "1:0", i.getNewPriority(), 0, srcIP, dstIP, srcPort, dstPort, network.Protocol(host.Protocol), connState, flowid); err != nil {
->>>>>>> fb1c66ff
+			if _, err := i.config.TrafficController.AddFilter(interfaces, "1:0", 0, srcIP, dstIP, srcPort, dstPort, network.Protocol(host.Protocol), connState, flowid); err != nil {
 				return fmt.Errorf("error adding filter for host %s: %w", host.Host, err)
 			}
 		}
