// Unless explicitly stated otherwise all files in this repository are licensed
// under the Apache License Version 2.0.
// This product includes software developed at Datadog (https://www.datadoghq.com/).
// Copyright 2022 Datadog, Inc.

package injector

import (
	"context"
	"fmt"
	"math"
	"net"
	"os"
	"strings"
	"time"

	"github.com/DataDog/chaos-controller/api/v1beta1"
	"github.com/DataDog/chaos-controller/env"
	"github.com/DataDog/chaos-controller/network"
	"github.com/DataDog/chaos-controller/types"
	chaostypes "github.com/DataDog/chaos-controller/types"
	v1 "k8s.io/api/core/v1"
	metav1 "k8s.io/apimachinery/pkg/apis/meta/v1"
	"k8s.io/apimachinery/pkg/labels"
	"k8s.io/apimachinery/pkg/watch"
)

// linkOperation represents a tc operation on a set of network interfaces combined with the parent to bind to and the handle identifier to use
type linkOperation func([]string, string, uint32) error

// networkDisruptionService describes a parsed Kubernetes service, representing an (ip, port, protocol) tuple
type networkDisruptionService struct {
	ip       *net.IPNet
	port     int
	protocol string
}

func (n networkDisruptionService) String() string {
	ip := ""
	if n.ip != nil {
		ip = n.ip.String()
	}

	return fmt.Sprintf("ip=%s; port=%d; protocol=%s", ip, n.port, n.protocol)
}

// networkDisruptionInjector describes a network disruption
type networkDisruptionInjector struct {
	spec       v1beta1.NetworkDisruptionSpec
	config     NetworkDisruptionInjectorConfig
	operations []linkOperation
}

// NetworkDisruptionInjectorConfig contains all needed drivers to create a network disruption using `tc`
type NetworkDisruptionInjectorConfig struct {
	Config
	TrafficController network.TrafficController
	NetlinkAdapter    network.NetlinkAdapter
	DNSClient         network.DNSClient
	State             DisruptionState
}

type DisruptionState struct {
	State chan InjectorState
}

// tcServiceFilter describes a tc filter, representing the service filtered and its priority
type tcServiceFilter struct {
	service  networkDisruptionService
	priority uint32 // one priority per tc filters applied, the priority is the same for all interfaces
}

// serviceWatcher
type serviceWatcher struct {
	// information about the service watched
	watchedServiceSpec   v1beta1.NetworkDisruptionServiceSpec
	servicePorts         []v1.ServicePort
	labelServiceSelector string

	// filters and watcher for the pods related to the service watched
	kubernetesPodEndpointsWatcher <-chan watch.Event
	tcFiltersFromPodEndpoints     []tcServiceFilter
	podsWithoutIPs                []string
	podsResourceVersion           string

	// filters and watcher for the kubernetes service watched
	kubernetesServiceWatcher       <-chan watch.Event
	tcFiltersFromNamespaceServices []tcServiceFilter
	servicesResourceVersion        string
}

// NewNetworkDisruptionInjector creates a NetworkDisruptionInjector object with the given config,
// missing field being initialized with the defaults
func NewNetworkDisruptionInjector(spec v1beta1.NetworkDisruptionSpec, config NetworkDisruptionInjectorConfig) Injector {
	if config.TrafficController == nil {
		config.TrafficController = network.NewTrafficController(config.Log, config.DryRun)
	}

	if config.NetlinkAdapter == nil {
		config.NetlinkAdapter = network.NewNetlinkAdapter()
	}

	if config.DNSClient == nil {
		config.DNSClient = network.NewDNSClient()
	}

	config.State = DisruptionState{}

	go func() {
		config.State.State <- Created
	}()

	return &networkDisruptionInjector{
		spec:       spec,
		config:     config,
		operations: []linkOperation{},
	}
}

func (i *networkDisruptionInjector) GetDisruptionKind() chaostypes.DisruptionKindName {
	return chaostypes.DisruptionKindNetworkDisruption
}

// Inject injects the given network disruption into the given container
func (i *networkDisruptionInjector) Inject() error {
	// enter target network namespace
	if err := i.config.Netns.Enter(); err != nil {
		return fmt.Errorf("unable to enter the given container network namespace: %w", err)
	}

	i.config.Log.Infow("adding network disruptions", "drop", i.spec.Drop, "duplicate", i.spec.Duplicate, "corrupt", i.spec.Corrupt, "delay", i.spec.Delay, "delayJitter", i.spec.DelayJitter, "bandwidthLimit", i.spec.BandwidthLimit)

	// add netem
	if i.spec.Delay > 0 || i.spec.Drop > 0 || i.spec.Corrupt > 0 || i.spec.Duplicate > 0 {
		delay := time.Duration(i.spec.Delay) * time.Millisecond

		var delayJitter time.Duration

		// add a 10% delayJitter to delay by default if not specified
		if i.spec.DelayJitter == 0 {
			delayJitter = time.Duration(float64(i.spec.Delay)*0.1) * time.Millisecond
		} else {
			// convert delayJitter into a percentage then multiply that with delay to get correct percentage of delay
			delayJitter = time.Duration((float64(i.spec.DelayJitter)/100.0)*float64(i.spec.Delay)) * time.Millisecond
		}

		delayJitter = time.Duration(math.Max(float64(delayJitter), float64(time.Millisecond)))

		i.addNetemOperation(delay, delayJitter, i.spec.Drop, i.spec.Corrupt, i.spec.Duplicate)
	}

	// add tbf
	if i.spec.BandwidthLimit > 0 {
		i.addOutputLimitOperation(uint(i.spec.BandwidthLimit))
	}

	// apply operations if any
	if len(i.operations) > 0 {
		if err := i.applyOperations(); err != nil {
			return fmt.Errorf("error applying tc operations: %w", err)
		}

		i.config.Log.Debug("operations applied successfully")
	}

	i.config.Log.Info("editing pod net_cls cgroup to apply a classid to target container packets")

	// write classid to pod net_cls cgroup
	if err := i.config.Cgroup.Write("net_cls", "net_cls.classid", types.InjectorCgroupClassID); err != nil {
		return fmt.Errorf("error writing classid to pod net_cls cgroup: %w", err)
	}

	// exit target network namespace
	if err := i.config.Netns.Exit(); err != nil {
		return fmt.Errorf("unable to exit the given container network namespace: %w", err)
	}

	go func() {
		i.config.State.State <- Injected
	}()

	return nil
}

func (i *networkDisruptionInjector) UpdateConfig(config Config) {
	i.config.Config = config
}

// Clean removes all the injected disruption in the given container
func (i *networkDisruptionInjector) Clean() error {
	defer func() {
		go func() {
			i.config.State.State <- Cleaned
		}()
	}()

	// enter container network namespace
	if err := i.config.Netns.Enter(); err != nil {
		return fmt.Errorf("unable to enter the given container network namespace: %w", err)
	}

	// defer the exit on return
	defer func() {
	}()

	if err := i.clearOperations(); err != nil {
		return fmt.Errorf("error clearing tc operations: %w", err)
	}

	// write default classid to pod net_cls cgroup if it still exists
	exists, err := i.config.Cgroup.Exists("net_cls")
	if err != nil {
		return fmt.Errorf("error checking if pod net_cls cgroup still exists: %w", err)
	}

	if exists {
		if err := i.config.Cgroup.Write("net_cls", "net_cls.classid", "0x0"); err != nil {
			return fmt.Errorf("error reseting classid of pod net_cls cgroup: %w", err)
		}
	}

	// exit target network namespace
	if err := i.config.Netns.Exit(); err != nil {
		return fmt.Errorf("unable to exit the given container network namespace: %w", err)
	}

	return nil
}

// applyOperations applies the added operations by building a tc tree
// Here's what happen on tc side:
//   - a first prio qdisc will be created and attached to root
//     it'll be used to apply the first filter, filtering on packet IP destination, source/destination ports and protocol
//   - a second prio qdisc will be created and attached to the first one
//     it'll be used to apply the second filter, filtering on packet classid to identify packets coming from the targeted process
//   - operations will be chained to the second band of the second prio qdisc
//   - a cgroup filter will be created to classify packets according to their classid (if any)
//   - a filter will be created to redirect traffic related to the specified host(s) through the last prio band
//     if no host, port or protocol is specified, a filter redirecting all the traffic (0.0.0.0/0) to the disrupted band will be created
//   - a last filter will be created to redirect traffic related to the local node through a not disrupted band
//
// Here's the tc tree representation:
// root (1:) <-- prio qdisc with 4 bands with a filter classifying packets matching the given dst ip, src/dst ports and protocol with class 1:4
//
//	|- (1:1) <-- first band
//	|- (1:2) <-- second band
//	|- (1:3) <-- third band
//	|- (1:4) <-- fourth band
//	  |- (2:) <-- prio qdisc with 2 bands with a cgroup filter to classify packets according to their classid (packets with classid 2:2 will be affected by operations)
//	    |- (2:1) <-- first band
//	    |- (2:2) <-- second band
//	      |- (3:) <-- first operation
//	        |- (4:) <-- second operation
//	          ...
func (i *networkDisruptionInjector) applyOperations() error {
	// get interfaces
	links, err := i.config.NetlinkAdapter.LinkList()
	if err != nil {
		return fmt.Errorf("error listing interfaces: %w", err)
	}

	// build a map of link name and link interface
	interfaces := []string{}
	for _, link := range links {
		interfaces = append(interfaces, link.Name())
	}

	// retrieve the default route information
	defaultRoutes, err := i.config.NetlinkAdapter.DefaultRoutes()
	if err != nil {
		return fmt.Errorf("error getting the default route: %w", err)
	}

	i.config.Log.Infof("detected default gateway IPs %s", defaultRoutes)

	// get the targeted pod node IP from the environment variable
	nodeIP, ok := os.LookupEnv(env.InjectorTargetPodHostIP)
	if !ok {
		return fmt.Errorf("%s environment variable must be set with the target pod node IP", env.InjectorTargetPodHostIP)
	}

	i.config.Log.Infof("target pod node IP is %s", nodeIP)

	nodeIPNet := &net.IPNet{
		IP:   net.ParseIP(nodeIP),
		Mask: net.CIDRMask(32, 32),
	}

	// create cloud provider metadata service ipnet
	metadataIPNet := &net.IPNet{
		IP:   net.ParseIP("169.254.169.254"),
		Mask: net.CIDRMask(32, 32),
	}

	// set the tx qlen if not already set as it is required to create a prio qdisc without dropping
	// all the outgoing traffic
	// this qlen will be removed once the injection is done if it was not present before
	for _, link := range links {
		if link.TxQLen() == 0 {
			i.config.Log.Infof("setting tx qlen for interface %s", link.Name())

			// set qlen
			if err := link.SetTxQLen(1000); err != nil {
				return fmt.Errorf("can't set tx queue length on interface %s: %w", link.Name(), err)
			}

			// defer the tx qlen clear
			defer func(link network.NetlinkLink) {
				i.config.Log.Infof("clearing tx qlen for interface %s", link.Name())

				if err := link.SetTxQLen(0); err != nil {
					i.config.Log.Errorw("can't clear %s link transmission queue length: %w", link.Name(), err)
				}
			}(link)
		}
	}

	// create a new qdisc for the given interface of type prio with 4 bands instead of 3
	// we keep the default priomap, the extra band will be used to filter traffic going to the specified IP
	// we only create this qdisc if we want to target traffic going to some hosts only, it avoids to apply disruptions to all the traffic for a bit of time
	priomap := [16]uint32{1, 2, 2, 2, 1, 2, 0, 0, 1, 1, 1, 1, 1, 1, 1, 1}

	if err := i.config.TrafficController.AddPrio(interfaces, "root", 1, 4, priomap); err != nil {
		return fmt.Errorf("can't create a new qdisc: %w", err)
	}

	// parent 1:4 refers to the 4th band of the prio qdisc
	// handle starts from 2 because 1 is used by the prio qdisc
	parent := "1:4"
	handle := uint32(2)

	// if the disruption is at pod level and there's no handler to notify,
	// create a second qdisc to filter packets coming from this specific pod processes only
	// if the disruption is applied on init, we consider that some more containers may be created within
	// the pod so we can't scope the disruption to a specific set of containers
	if i.config.Level == chaostypes.DisruptionLevelPod && !i.config.OnInit {
		// create second prio with only 2 bands to filter traffic with a specific classid
		if err := i.config.TrafficController.AddPrio(interfaces, "1:4", 2, 2, [16]uint32{}); err != nil {
			return fmt.Errorf("can't create a new qdisc: %w", err)
		}

		// create cgroup filter
		if err := i.config.TrafficController.AddCgroupFilter(interfaces, "2:0", 2); err != nil {
			return fmt.Errorf("can't create the cgroup filter: %w", err)
		}
		// parent 2:2 refers to the 2nd band of the 2nd prio qdisc
		// handle starts from 3 because 1 and 2 are used by the 2 prio qdiscs
		parent = "2:2"
		handle = uint32(3)
	}

	// add operations
	for _, operation := range i.operations {
		if err := operation(interfaces, parent, handle); err != nil {
			return fmt.Errorf("could not perform operation on newly created qdisc: %w", err)
		}

		// update parent reference and handle identifier for the next operation
		// the next operation parent will be the current handle identifier
		// the next handle identifier is just an increment of the actual one
		parent = fmt.Sprintf("%d:", handle)
		handle++
	}

<<<<<<< HEAD
	// create tc filters depending on the given hosts to match
	// redirect all packets of all interfaces if no host is given
	if len(i.spec.Hosts) == 0 && len(i.spec.Services) == 0 {
		_, nullIP, _ := net.ParseCIDR("0.0.0.0/0")

		if _, err := i.config.TrafficController.AddFilter(interfaces, "1:0", 0, nil, nullIP, 0, 0, "", "1:4"); err != nil {
			return fmt.Errorf("can't add a filter: %w", err)
		}
	} else {
		// apply filters for given hosts
		if err := i.addFiltersForHosts(interfaces, i.spec.Hosts, "1:4"); err != nil {
			return fmt.Errorf("error adding filters for given hosts: %w", err)
		}

		// add or delete filters for given services depending on changes on the destination kubernetes services and associated pods
		if err := i.handleFiltersForServices(interfaces, "1:4"); err != nil {
			return fmt.Errorf("error adding filters for given services: %w", err)
		}
	}

=======
>>>>>>> 52537308
	// the following lines are used to exclude some critical packets from any disruption such as health check probes
	// depending on the network configuration, only one of those filters can be useful but we must add all of them
	// those filters are only added if the related interface has been impacted by a disruption so far
	// NOTE: those filters must be added after every other filters applied to the interface so they are used first
	if i.config.Level == chaostypes.DisruptionLevelPod {
		// this filter allows the pod to communicate with the default route gateway IP
		for _, defaultRoute := range defaultRoutes {
			gatewayIP := &net.IPNet{
				IP:   defaultRoute.Gateway(),
				Mask: net.CIDRMask(32, 32),
			}

			if _, err := i.config.TrafficController.AddFilter([]string{defaultRoute.Link().Name()}, "1:0", 0, nil, gatewayIP, 0, 0, "", "1:1"); err != nil {
				return fmt.Errorf("can't add the default route gateway IP filter: %w", err)
			}
		}

		// this filter allows the pod to communicate with the node IP
		if _, err := i.config.TrafficController.AddFilter(interfaces, "1:0", 0, nil, nodeIPNet, 0, 0, "", "1:1"); err != nil {
			return fmt.Errorf("can't add the target pod node IP filter: %w", err)
		}
	} else if i.config.Level == chaostypes.DisruptionLevelNode {
		// GENERIC SAFEGUARDS
		// allow SSH connections on all interfaces (port 22/tcp)
		if _, err := i.config.TrafficController.AddFilter(interfaces, "1:0", 0, nil, nil, 22, 0, "tcp", "1:1"); err != nil {
			return fmt.Errorf("error adding filter allowing SSH connections: %w", err)
		}

		// CLOUD PROVIDER SPECIFIC SAFEGUARDS
		// allow cloud provider health checks on all interfaces(arp)
		if _, err := i.config.TrafficController.AddFilter(interfaces, "1:0", 0, nil, nil, 0, 0, "arp", "1:1"); err != nil {
			return fmt.Errorf("error adding filter allowing cloud providers health checks (ARP packets): %w", err)
		}

		// allow cloud provider metadata service communication
		if _, err := i.config.TrafficController.AddFilter(interfaces, "1:0", 0, nil, metadataIPNet, 0, 0, "", "1:1"); err != nil {
			return fmt.Errorf("error adding filter allowing cloud providers health checks (ARP packets): %w", err)
		}
	}

	// add filters for allowed hosts
	if err := i.addFiltersForHosts(interfaces, i.spec.AllowedHosts, "1:1"); err != nil {
		return fmt.Errorf("error adding filter for allowed hosts: %w", err)
	}

	// create tc filters depending on the given hosts to match
	// redirect all packets of all interfaces if no host is given
	if len(i.spec.Hosts) == 0 && len(i.spec.Services) == 0 {
		_, nullIP, _ := net.ParseCIDR("0.0.0.0/0")

		if err := i.config.TrafficController.AddFilter(interfaces, "1:0", i.getNewPriority(), 0, nil, nullIP, 0, 0, "", "1:4"); err != nil {
			return fmt.Errorf("can't add a filter: %w", err)
		}
	} else {
		// apply filters for given hosts
		if err := i.addFiltersForHosts(interfaces, i.spec.Hosts, "1:4"); err != nil {
			return fmt.Errorf("error adding filters for given hosts: %w", err)
		}

		// add or delete filters for given services depending on changes on the destination kubernetes services and associated pods
		if err := i.handleFiltersForServices(interfaces, "1:4"); err != nil {
			return fmt.Errorf("error adding filters for given services: %w", err)
		}
	}

	return nil
}

// addServiceFilters adds a list of service tc filters on a list of interfaces
func (i *networkDisruptionInjector) addServiceFilters(serviceName string, filters []tcServiceFilter, interfaces []string, flowid string) ([]tcServiceFilter, error) {
	var err error

	builtServices := []tcServiceFilter{}

	for _, filter := range filters {
		i.config.Log.Infow("found service endpoint", "resolvedEndpoint", filter.service.String(), "resolvedService", serviceName)

		filter.priority, err = i.config.TrafficController.AddFilter(interfaces, "1:0", 0, nil, filter.service.ip, 0, filter.service.port, filter.service.protocol, flowid)
		if err != nil {
			return nil, err
		}

		builtServices = append(builtServices, filter)
	}

	return builtServices, nil
}

// removeServiceFilter delete tc filters using its priority
func (i *networkDisruptionInjector) removeServiceFilter(interfaces []string, tcFilter tcServiceFilter) error {
	for _, iface := range interfaces {
		if err := i.config.TrafficController.DeleteFilter(iface, tcFilter.priority); err != nil {
			return err
		}
	}

	i.config.Log.Infow(fmt.Sprintf("deleted a tc filter on %s", tcFilter.service.String()), "interfaces", strings.Join(interfaces, ", "))

	return nil
}

// removeServiceFiltersInList delete a list of tc filters inside of another list of tc filters
func (i *networkDisruptionInjector) removeServiceFiltersInList(interfaces []string, tcFilters []tcServiceFilter, tcFiltersToRemove []tcServiceFilter) ([]tcServiceFilter, error) {
	for _, serviceToRemove := range tcFiltersToRemove {
		if deletedIdx := i.findServiceFilter(tcFilters, serviceToRemove); deletedIdx >= 0 {
			if err := i.removeServiceFilter(interfaces, tcFilters[deletedIdx]); err != nil {
				return nil, err
			}

			tcFilters = append(tcFilters[:deletedIdx], tcFilters[deletedIdx+1:]...)
		}
	}

	return tcFilters, nil
}

// buildServiceFiltersFromPod builds a list of tc filters per pod endpoint using the service ports
func (i *networkDisruptionInjector) buildServiceFiltersFromPod(pod v1.Pod, servicePorts []v1.ServicePort) []tcServiceFilter {
	// compute endpoint IP (pod IP)
	_, endpointIP, _ := net.ParseCIDR(fmt.Sprintf("%s/32", pod.Status.PodIP))

	endpointsToWatch := []tcServiceFilter{}

	for _, port := range servicePorts {
		filter := tcServiceFilter{
			service: networkDisruptionService{
				ip:       endpointIP,
				port:     int(port.TargetPort.IntVal),
				protocol: string(port.Protocol),
			},
		}

		if i.findServiceFilter(endpointsToWatch, filter) == -1 { // forbid duplication
			endpointsToWatch = append(endpointsToWatch, filter)
		}
	}

	return endpointsToWatch
}

// buildServiceFiltersFromService builds a list of tc filters per service using the service ports
func (i *networkDisruptionInjector) buildServiceFiltersFromService(service v1.Service, servicePorts []v1.ServicePort) []tcServiceFilter {
	// compute service IP (cluster IP)
	_, serviceIP, _ := net.ParseCIDR(fmt.Sprintf("%s/32", service.Spec.ClusterIP))

	endpointsToWatch := []tcServiceFilter{}

	if isHeadless(service) {
		return endpointsToWatch
	}

	for _, port := range servicePorts {
		filter := tcServiceFilter{
			service: networkDisruptionService{
				ip:       serviceIP,
				port:     int(port.Port),
				protocol: string(port.Protocol),
			},
		}

		if i.findServiceFilter(endpointsToWatch, filter) == -1 { // forbid duplication
			endpointsToWatch = append(endpointsToWatch, filter)
		}
	}

	return endpointsToWatch
}

func (i *networkDisruptionInjector) handleWatchError(event watch.Event) error {
	err, ok := event.Object.(*metav1.Status)
	if ok {
		return fmt.Errorf("couldn't watch service in namespace: %s", err.Message)
	}

	return fmt.Errorf("couldn't watch service in namespace")
}

func (i *networkDisruptionInjector) findServiceFilter(tcFilters []tcServiceFilter, toFind tcServiceFilter) int {
	for idx, tcFilter := range tcFilters {
		if tcFilter.service.String() == toFind.service.String() {
			return idx
		}
	}

	return -1
}

// handlePodEndpointsOnServicePortsChange on service changes, delete old filters with the wrong service ports and create new filters
func (i *networkDisruptionInjector) handlePodEndpointsServiceFiltersOnKubernetesServiceChanges(serviceSpec v1beta1.NetworkDisruptionServiceSpec, oldFilters []tcServiceFilter, pods []v1.Pod, servicePorts []v1.ServicePort, interfaces []string, flowid string) ([]tcServiceFilter, error) {
	tcFiltersToCreate, finalTcFilters := []tcServiceFilter{}, []tcServiceFilter{}

	for _, pod := range pods {
		if pod.Status.PodIP != "" { // pods without ip are newly created and will be picked up in the other watcher
			tcFiltersToCreate = append(tcFiltersToCreate, i.buildServiceFiltersFromPod(pod, servicePorts)...) // we build the updated list of tc filters
		}
	}

	// update the list of tc filters by deleting old ones not in the new list of tc filters and creating new tc filters
	for _, oldFilter := range oldFilters {
		if idx := i.findServiceFilter(tcFiltersToCreate, oldFilter); idx >= 0 {
			finalTcFilters = append(finalTcFilters, oldFilter)
			tcFiltersToCreate = append(tcFiltersToCreate[:idx], tcFiltersToCreate[idx+1:]...)
		} else { // delete tc filters which are not in the updated list of tc filters
			if err := i.removeServiceFilter(interfaces, oldFilter); err != nil {
				return nil, err
			}
		}
	}

	createdTcFilters, err := i.addServiceFilters(serviceSpec.Name, tcFiltersToCreate, interfaces, flowid)
	if err != nil {
		return nil, err
	}

	return append(finalTcFilters, createdTcFilters...), nil
}

// handleKubernetesPodsChanges for every changes happening in the kubernetes service destination, we update the tc service filters
func (i *networkDisruptionInjector) handleKubernetesServiceChanges(event watch.Event, watcher *serviceWatcher, interfaces []string, flowid string) error {
	var err error

	if event.Type == watch.Error {
		return i.handleWatchError(event)
	}

	service, ok := event.Object.(*v1.Service)
	if !ok {
		return fmt.Errorf("couldn't watch service in namespace, invalid type of watched object received")
	}

	// keep track of resource version to continue watching pods when the watcher has timed out
	// at the right resource already computed.
	if event.Type == watch.Bookmark {
		watcher.servicesResourceVersion = service.ResourceVersion

		return nil
	}

	// We just watch the specified name service
	if watcher.watchedServiceSpec.Name != service.Name {
		return nil
	}

	if err := i.config.Netns.Enter(); err != nil {
		return fmt.Errorf("unable to enter the given container network namespace: %w", err)
	}

	podList, err := i.config.K8sClient.CoreV1().Pods(watcher.watchedServiceSpec.Namespace).List(context.Background(), metav1.ListOptions{
		LabelSelector: labels.SelectorFromValidatedSet(service.Spec.Selector).String(),
	})
	if err != nil {
		return fmt.Errorf("error watching the list of pods for the given kubernetes service (%s/%s): %w", service.Namespace, service.Name, err)
	}

	if isHeadless(*service) {
		// If this is a headless service, we want to block all traffic to the endpoint IPs
		watcher.servicePorts = append(watcher.servicePorts, v1.ServicePort{Port: 0})
	} else {
		watcher.servicePorts = service.Spec.Ports
	}

	watcher.tcFiltersFromPodEndpoints, err = i.handlePodEndpointsServiceFiltersOnKubernetesServiceChanges(watcher.watchedServiceSpec, watcher.tcFiltersFromPodEndpoints, podList.Items, service.Spec.Ports, interfaces, flowid)
	if err != nil {
		return err
	}

	nsServicesTcFilters := i.buildServiceFiltersFromService(*service, service.Spec.Ports)

	switch event.Type {
	case watch.Added:
		createdTcFilters, err := i.addServiceFilters(watcher.watchedServiceSpec.Name, nsServicesTcFilters, interfaces, flowid)
		if err != nil {
			return err
		}

		watcher.tcFiltersFromNamespaceServices = append(watcher.tcFiltersFromNamespaceServices, createdTcFilters...)
	case watch.Modified:
		if _, err := i.removeServiceFiltersInList(interfaces, watcher.tcFiltersFromNamespaceServices, watcher.tcFiltersFromNamespaceServices); err != nil {
			return err
		}

		watcher.tcFiltersFromNamespaceServices, err = i.addServiceFilters(watcher.watchedServiceSpec.Name, nsServicesTcFilters, interfaces, flowid)
		if err != nil {
			return err
		}
	case watch.Deleted:
		watcher.tcFiltersFromNamespaceServices, err = i.removeServiceFiltersInList(interfaces, watcher.tcFiltersFromNamespaceServices, nsServicesTcFilters)
		if err != nil {
			return err
		}
	}

	if err := i.config.Netns.Exit(); err != nil {
		return fmt.Errorf("unable to exit the given container network namespace: %w", err)
	}

	return nil
}

// handleKubernetesPodsChanges for every changes happening in the pods related to the kubernetes service destination, we update the tc service filters
func (i *networkDisruptionInjector) handleKubernetesPodsChanges(event watch.Event, watcher *serviceWatcher, interfaces []string, flowid string) error {
	var err error

	if event.Type == watch.Error {
		return i.handleWatchError(event)
	}

	pod, ok := event.Object.(*v1.Pod)
	if !ok {
		return fmt.Errorf("couldn't watch pods in namespace, invalid type of watched object received")
	}

	// keep track of resource version to continue watching pods when the watcher has timed out
	// at the right resource already computed.
	if event.Type == watch.Bookmark {
		watcher.servicesResourceVersion = pod.ResourceVersion

		return nil
	}

	if err = i.config.Netns.Enter(); err != nil {
		return fmt.Errorf("unable to enter the given container network namespace: %w", err)
	}

	tcFiltersFromPod := i.buildServiceFiltersFromPod(*pod, watcher.servicePorts)

	switch event.Type {
	case watch.Added:
		// if the filter already exists, we do nothing
		if i.findServiceFilter(watcher.tcFiltersFromPodEndpoints, tcFiltersFromPod[0]) >= 0 {
			break
		}

		if pod.Status.PodIP != "" {
			createdTcFilters, err := i.addServiceFilters(watcher.watchedServiceSpec.Name, tcFiltersFromPod, interfaces, flowid)
			if err != nil {
				return err
			}

			watcher.tcFiltersFromPodEndpoints = append(watcher.tcFiltersFromPodEndpoints, createdTcFilters...)
		} else {
			i.config.Log.Infow("newly created destination port has no IP yet, adding to the watch list of pods", "destinationPodName", pod.Name)

			watcher.podsWithoutIPs = append(watcher.podsWithoutIPs, pod.Name)
		}
	case watch.Modified:
		// From the list of pods without IPs that has been added, we create the one that got the IP assigned
		podToCreateIdx := -1

		for idx, podName := range watcher.podsWithoutIPs {
			if podName == pod.Name && pod.Status.PodIP != "" {
				podToCreateIdx = idx

				break
			}
		}

		if podToCreateIdx > -1 {
			tcFilters, err := i.addServiceFilters(watcher.watchedServiceSpec.Name, tcFiltersFromPod, interfaces, flowid)
			if err != nil {
				return err
			}

			watcher.tcFiltersFromPodEndpoints = append(watcher.tcFiltersFromPodEndpoints, tcFilters...)
			watcher.podsWithoutIPs = append(watcher.podsWithoutIPs[:podToCreateIdx], watcher.podsWithoutIPs[podToCreateIdx+1:]...)
		}
	case watch.Deleted:
		watcher.tcFiltersFromPodEndpoints, err = i.removeServiceFiltersInList(interfaces, watcher.tcFiltersFromPodEndpoints, tcFiltersFromPod)
		if err != nil {
			return err
		}
	}

	if err := i.config.Netns.Exit(); err != nil {
		return fmt.Errorf("unable to exit the given container network namespace: %w", err)
	}

	return nil
}

// watchServiceChanges for every changes happening in the kubernetes service destination or in the pods related to the kubernetes service destination, we update the tc service filters
func (i *networkDisruptionInjector) watchServiceChanges(watcher serviceWatcher, interfaces []string, flowid string) {
	for {
		// We create the watcher channels when it's closed
		if watcher.kubernetesServiceWatcher == nil {
			serviceWatcher, err := i.config.K8sClient.CoreV1().Services(watcher.watchedServiceSpec.Namespace).Watch(context.Background(), metav1.ListOptions{
				ResourceVersion:     watcher.servicesResourceVersion,
				AllowWatchBookmarks: true,
			})
			if err != nil {
				i.config.Log.Errorf("error watching the changes for the given kubernetes service (%s/%s): %w", watcher.watchedServiceSpec.Namespace, watcher.watchedServiceSpec.Name, err)

				return
			}

			i.config.Log.Infow("starting kubernetes service watch", "serviceName", watcher.watchedServiceSpec.Name, "serviceNamespace", watcher.watchedServiceSpec.Namespace)
			watcher.kubernetesServiceWatcher = serviceWatcher.ResultChan()
		}

		if watcher.kubernetesPodEndpointsWatcher == nil {
			podsWatcher, err := i.config.K8sClient.CoreV1().Pods(watcher.watchedServiceSpec.Namespace).Watch(context.Background(), metav1.ListOptions{
				LabelSelector:       watcher.labelServiceSelector,
				ResourceVersion:     watcher.podsResourceVersion,
				AllowWatchBookmarks: true,
			})
			if err != nil {
				i.config.Log.Errorf("error watching the list of pods for the given kubernetes service (%s/%s): %w", watcher.watchedServiceSpec.Namespace, watcher.watchedServiceSpec.Name, err)

				return
			}

			i.config.Log.Infow("starting kubernetes pods watch", "serviceName", watcher.watchedServiceSpec.Name, "serviceNamespace", watcher.watchedServiceSpec.Namespace)
			watcher.kubernetesPodEndpointsWatcher = podsWatcher.ResultChan()
		}

		select {
		case state := <-i.config.State.State:
			if state == Cleaned {
				return
			}
		case event, ok := <-watcher.kubernetesServiceWatcher: // We have changes in the service watched
			if !ok { // channel is closed
				watcher.kubernetesServiceWatcher = nil
			} else {
				i.config.Log.Debugw(fmt.Sprintf("changes in service %s/%s", watcher.watchedServiceSpec.Name, watcher.watchedServiceSpec.Namespace), "eventType", event.Type)

				if err := i.handleKubernetesServiceChanges(event, &watcher, interfaces, flowid); err != nil {
					i.config.Log.Errorf("couldn't apply changes to tc filters: %w... Rebuilding watcher", err)

					if _, err = i.removeServiceFiltersInList(interfaces, watcher.tcFiltersFromNamespaceServices, watcher.tcFiltersFromNamespaceServices); err != nil {
						i.config.Log.Errorf("couldn't clean list of tc filters: %w", err)
					}

					watcher.kubernetesServiceWatcher = nil // restart the watcher in case of error
					watcher.tcFiltersFromNamespaceServices = []tcServiceFilter{}
				}
			}
		case event, ok := <-watcher.kubernetesPodEndpointsWatcher: // We have changes in the pods watched
			if !ok { // channel is closed
				watcher.kubernetesPodEndpointsWatcher = nil
			} else {
				i.config.Log.Debugw(fmt.Sprintf("changes in pods of service %s/%s", watcher.watchedServiceSpec.Name, watcher.watchedServiceSpec.Namespace), "eventType", event.Type)

				if err := i.handleKubernetesPodsChanges(event, &watcher, interfaces, flowid); err != nil {
					i.config.Log.Errorf("couldn't apply changes to tc filters: %w... Rebuilding watcher", err)

					if _, err = i.removeServiceFiltersInList(interfaces, watcher.tcFiltersFromPodEndpoints, watcher.tcFiltersFromPodEndpoints); err != nil {
						i.config.Log.Errorf("couldn't clean list of tc filters: %w", err)
					}

					watcher.kubernetesPodEndpointsWatcher = nil // restart the watcher in case of error
					watcher.tcFiltersFromPodEndpoints = []tcServiceFilter{}
				}
			}
		}
	}
}

// handleFiltersForServices creates tc filters on given interfaces for services in disruption spec classifying matching packets in the given flowid
func (i *networkDisruptionInjector) handleFiltersForServices(interfaces []string, flowid string) error {
	// build the watchers to handle changes in services and pod endpoints
	serviceWatchers := []serviceWatcher{}

	for _, serviceSpec := range i.spec.Services {
		// retrieve serviceSpec
		k8sService, err := i.config.K8sClient.CoreV1().Services(serviceSpec.Namespace).Get(context.Background(), serviceSpec.Name, metav1.GetOptions{})
		if err != nil {
			return fmt.Errorf("error getting the given kubernetes service (%s/%s): %w", serviceSpec.Namespace, serviceSpec.Name, err)
		}

		serviceWatcher := serviceWatcher{
			watchedServiceSpec:   serviceSpec,
			servicePorts:         k8sService.Spec.Ports,
			labelServiceSelector: labels.SelectorFromValidatedSet(k8sService.Spec.Selector).String(), // keep this information to later create watchers on resources destination

			kubernetesPodEndpointsWatcher: nil,                 // watch pods related to the kubernetes service filtered on
			tcFiltersFromPodEndpoints:     []tcServiceFilter{}, // list of tc filters targeting pods related to the kubernetes service filtered on
			podsWithoutIPs:                []string{},          // some pods are created without IPs. We keep track of them to later create a tc filter on update
			podsResourceVersion:           "",

			kubernetesServiceWatcher:       nil,                 // watch service filtered on
			tcFiltersFromNamespaceServices: []tcServiceFilter{}, // list of tc filters targeting the service filtered on
			servicesResourceVersion:        "",
		}

		serviceWatchers = append(serviceWatchers, serviceWatcher)
	}

	for _, serviceWatcher := range serviceWatchers {
		go i.watchServiceChanges(serviceWatcher, interfaces, flowid)
	}

	return nil
}

// addFiltersForHosts creates tc filters on given interfaces for given hosts classifying matching packets in the given flowid
func (i *networkDisruptionInjector) addFiltersForHosts(interfaces []string, hosts []v1beta1.NetworkDisruptionHostSpec, flowid string) error {
	for _, host := range hosts {
		// resolve given hosts if needed
		ips, err := resolveHost(i.config.DNSClient, host.Host)
		if err != nil {
			return fmt.Errorf("error resolving given host %s: %w", host.Host, err)
		}

		i.config.Log.Infof("resolved %s as %s", host.Host, ips)

		for _, ip := range ips {
			// handle flow direction
			var (
				srcPort, dstPort int
				srcIP, dstIP     *net.IPNet
			)

			switch host.Flow {
			case v1beta1.FlowIngress:
				srcPort = host.Port
				srcIP = ip
			default:
				dstPort = host.Port
				dstIP = ip
			}

			// create tc filter
			if _, err := i.config.TrafficController.AddFilter(interfaces, "1:0", 0, srcIP, dstIP, srcPort, dstPort, host.Protocol, flowid); err != nil {
				return fmt.Errorf("error adding filter for host %s: %w", host.Host, err)
			}
		}
	}

	return nil
}

// AddNetem adds network disruptions using the drivers in the networkDisruptionInjector
func (i *networkDisruptionInjector) addNetemOperation(delay, delayJitter time.Duration, drop int, corrupt int, duplicate int) {
	// closure which adds netem disruptions
	operation := func(interfaces []string, parent string, handle uint32) error {
		return i.config.TrafficController.AddNetem(interfaces, parent, handle, delay, delayJitter, drop, corrupt, duplicate)
	}

	i.operations = append(i.operations, operation)
}

// AddOutputLimit adds a network bandwidth disruption using the drivers in the networkDisruptionInjector
func (i *networkDisruptionInjector) addOutputLimitOperation(bytesPerSec uint) {
	// closure which adds a bandwidth limit
	operation := func(interfaces []string, parent string, handle uint32) error {
		return i.config.TrafficController.AddOutputLimit(interfaces, parent, handle, bytesPerSec)
	}

	i.operations = append(i.operations, operation)
}

// clearOperations removes all disruptions by clearing all custom qdiscs created for the given config struct (filters will be deleted as well)
func (i *networkDisruptionInjector) clearOperations() error {
	i.config.Log.Infof("clearing root qdiscs")

	// get all interfaces
	links, err := i.config.NetlinkAdapter.LinkList()
	if err != nil {
		return fmt.Errorf("can't get interfaces per IP map: %w", err)
	}

	// clear all interfaces root qdisc so it gets back to default
	interfaces := []string{}
	for _, link := range links {
		interfaces = append(interfaces, link.Name())
	}

	// clear link qdisc if needed
	if err := i.config.TrafficController.ClearQdisc(interfaces); err != nil {
		return fmt.Errorf("error deleting root qdisc: %w", err)
	}

	return nil
}

// isHeadless returns true if the service is a headless service, i.e., has no defined ClusterIP
func isHeadless(service v1.Service) bool {
	return service.Spec.ClusterIP == "" || strings.ToLower(service.Spec.ClusterIP) == "none"
}<|MERGE_RESOLUTION|>--- conflicted
+++ resolved
@@ -18,7 +18,6 @@
 	"github.com/DataDog/chaos-controller/env"
 	"github.com/DataDog/chaos-controller/network"
 	"github.com/DataDog/chaos-controller/types"
-	chaostypes "github.com/DataDog/chaos-controller/types"
 	v1 "k8s.io/api/core/v1"
 	metav1 "k8s.io/apimachinery/pkg/apis/meta/v1"
 	"k8s.io/apimachinery/pkg/labels"
@@ -117,8 +116,8 @@
 	}
 }
 
-func (i *networkDisruptionInjector) GetDisruptionKind() chaostypes.DisruptionKindName {
-	return chaostypes.DisruptionKindNetworkDisruption
+func (i *networkDisruptionInjector) GetDisruptionKind() types.DisruptionKindName {
+	return types.DisruptionKindNetworkDisruption
 }
 
 // Inject injects the given network disruption into the given container
@@ -333,7 +332,7 @@
 	// create a second qdisc to filter packets coming from this specific pod processes only
 	// if the disruption is applied on init, we consider that some more containers may be created within
 	// the pod so we can't scope the disruption to a specific set of containers
-	if i.config.Level == chaostypes.DisruptionLevelPod && !i.config.OnInit {
+	if i.config.Level == types.DisruptionLevelPod && !i.config.OnInit {
 		// create second prio with only 2 bands to filter traffic with a specific classid
 		if err := i.config.TrafficController.AddPrio(interfaces, "1:4", 2, 2, [16]uint32{}); err != nil {
 			return fmt.Errorf("can't create a new qdisc: %w", err)
@@ -362,34 +361,11 @@
 		handle++
 	}
 
-<<<<<<< HEAD
-	// create tc filters depending on the given hosts to match
-	// redirect all packets of all interfaces if no host is given
-	if len(i.spec.Hosts) == 0 && len(i.spec.Services) == 0 {
-		_, nullIP, _ := net.ParseCIDR("0.0.0.0/0")
-
-		if _, err := i.config.TrafficController.AddFilter(interfaces, "1:0", 0, nil, nullIP, 0, 0, "", "1:4"); err != nil {
-			return fmt.Errorf("can't add a filter: %w", err)
-		}
-	} else {
-		// apply filters for given hosts
-		if err := i.addFiltersForHosts(interfaces, i.spec.Hosts, "1:4"); err != nil {
-			return fmt.Errorf("error adding filters for given hosts: %w", err)
-		}
-
-		// add or delete filters for given services depending on changes on the destination kubernetes services and associated pods
-		if err := i.handleFiltersForServices(interfaces, "1:4"); err != nil {
-			return fmt.Errorf("error adding filters for given services: %w", err)
-		}
-	}
-
-=======
->>>>>>> 52537308
 	// the following lines are used to exclude some critical packets from any disruption such as health check probes
 	// depending on the network configuration, only one of those filters can be useful but we must add all of them
 	// those filters are only added if the related interface has been impacted by a disruption so far
 	// NOTE: those filters must be added after every other filters applied to the interface so they are used first
-	if i.config.Level == chaostypes.DisruptionLevelPod {
+	if i.config.Level == types.DisruptionLevelPod {
 		// this filter allows the pod to communicate with the default route gateway IP
 		for _, defaultRoute := range defaultRoutes {
 			gatewayIP := &net.IPNet{
@@ -406,7 +382,7 @@
 		if _, err := i.config.TrafficController.AddFilter(interfaces, "1:0", 0, nil, nodeIPNet, 0, 0, "", "1:1"); err != nil {
 			return fmt.Errorf("can't add the target pod node IP filter: %w", err)
 		}
-	} else if i.config.Level == chaostypes.DisruptionLevelNode {
+	} else if i.config.Level == types.DisruptionLevelNode {
 		// GENERIC SAFEGUARDS
 		// allow SSH connections on all interfaces (port 22/tcp)
 		if _, err := i.config.TrafficController.AddFilter(interfaces, "1:0", 0, nil, nil, 22, 0, "tcp", "1:1"); err != nil {
@@ -435,7 +411,7 @@
 	if len(i.spec.Hosts) == 0 && len(i.spec.Services) == 0 {
 		_, nullIP, _ := net.ParseCIDR("0.0.0.0/0")
 
-		if err := i.config.TrafficController.AddFilter(interfaces, "1:0", i.getNewPriority(), 0, nil, nullIP, 0, 0, "", "1:4"); err != nil {
+		if _, err := i.config.TrafficController.AddFilter(interfaces, "1:0", 0, nil, nullIP, 0, 0, "", "1:4"); err != nil {
 			return fmt.Errorf("can't add a filter: %w", err)
 		}
 	} else {
