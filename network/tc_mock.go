// Unless explicitly stated otherwise all files in this repository are licensed
// under the Apache License Version 2.0.
// This product includes software developed at Datadog (https://www.datadoghq.com/).
// Copyright 2022 Datadog, Inc.

package network

import (
	"net"
	"time"

	"github.com/stretchr/testify/mock"
)

// TcMock is a mock implementation of the Tc interface
type TcMock struct {
	mock.Mock
	tcPriority uint32
}

func NewTcMock() *TcMock {
	return &TcMock{
		tcPriority: 1000,
	}
}

//nolint:golint
func (f *TcMock) AddNetem(ifaces []string, parent string, handle uint32, delay time.Duration, delayJitter time.Duration, drop int, corrupt int, duplicate int) error {
	args := f.Called(ifaces, parent, handle, delay, delayJitter, drop, corrupt, duplicate)

	return args.Error(0)
}

//nolint:golint
func (f *TcMock) AddPrio(ifaces []string, parent string, handle uint32, bands uint32, priomap [16]uint32) error {
	args := f.Called(ifaces, parent, handle, bands, priomap)

	return args.Error(0)
}

//nolint:golint
<<<<<<< HEAD
func (f *TcMock) AddFilter(ifaces []string, parent string, handle uint32, srcIP, dstIP *net.IPNet, srcPort, dstPort int, protocol string, flowid string) (uint32, error) {
=======
func (f *TcMock) AddFilter(ifaces []string, parent string, priority uint32, handle uint32, srcIP, dstIP *net.IPNet, srcPort, dstPort int, protocol Protocol, connState connState, flowid string) error {
>>>>>>> fb1c66ff
	srcIPs := "nil"
	dstIPs := "nil"

	if srcIP != nil {
		srcIPs = srcIP.String()
	}

	if dstIP != nil {
		dstIPs = dstIP.String()
	}

<<<<<<< HEAD
	f.tcPriority++
=======
	args := f.Called(ifaces, parent, priority, handle, srcIPs, dstIPs, srcPort, dstPort, string(protocol), string(connState), flowid)
>>>>>>> fb1c66ff

	args := f.Called(ifaces, parent, handle, srcIPs, dstIPs, srcPort, dstPort, protocol, flowid)

	return f.tcPriority, args.Error(0)
}

//nolint:golint
func (f *TcMock) AddCgroupFilter(ifaces []string, parent string, handle uint32) error {
	args := f.Called(ifaces, parent, handle)

	return args.Error(0)
}

//nolint:golint
func (f *TcMock) AddOutputLimit(ifaces []string, parent string, handle uint32, bytesPerSec uint) error {
	args := f.Called(ifaces, parent, handle, bytesPerSec)

	return args.Error(0)
}

//nolint:golint
func (f *TcMock) ClearQdisc(ifaces []string) error {
	args := f.Called(ifaces)

	return args.Error(0)
}

func (f *TcMock) DeleteFilter(iface string, priority uint32) error {
	args := f.Called(iface, priority)

	return args.Error(0)
}<|MERGE_RESOLUTION|>--- conflicted
+++ resolved
@@ -39,11 +39,7 @@
 }
 
 //nolint:golint
-<<<<<<< HEAD
-func (f *TcMock) AddFilter(ifaces []string, parent string, handle uint32, srcIP, dstIP *net.IPNet, srcPort, dstPort int, protocol string, flowid string) (uint32, error) {
-=======
-func (f *TcMock) AddFilter(ifaces []string, parent string, priority uint32, handle uint32, srcIP, dstIP *net.IPNet, srcPort, dstPort int, protocol Protocol, connState connState, flowid string) error {
->>>>>>> fb1c66ff
+func (f *TcMock) AddFilter(ifaces []string, parent string, handle uint32, srcIP, dstIP *net.IPNet, srcPort, dstPort int, protocol Protocol, connState connState, flowid string) (uint32, error) {
 	srcIPs := "nil"
 	dstIPs := "nil"
 
@@ -55,13 +51,9 @@
 		dstIPs = dstIP.String()
 	}
 
-<<<<<<< HEAD
 	f.tcPriority++
-=======
-	args := f.Called(ifaces, parent, priority, handle, srcIPs, dstIPs, srcPort, dstPort, string(protocol), string(connState), flowid)
->>>>>>> fb1c66ff
 
-	args := f.Called(ifaces, parent, handle, srcIPs, dstIPs, srcPort, dstPort, protocol, flowid)
+	args := f.Called(ifaces, parent, f.tcPriority, handle, srcIPs, dstIPs, srcPort, dstPort, string(protocol), string(connState), flowid)
 
 	return f.tcPriority, args.Error(0)
 }
