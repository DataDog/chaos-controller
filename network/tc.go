--- conflicted
+++ resolved
@@ -29,7 +29,6 @@
 	ConnStateEstablished connState = "+trk+est"
 )
 
-<<<<<<< HEAD
 const (
 	// start of the priority used for tc filters
 	// we use priorities as id, even though they define the priority of the filter
@@ -38,8 +37,6 @@
 	tcPriority uint32 = uint32(1000)
 )
 
-type protocolIdentifier int
-=======
 // NewConnState returns a connection state value based on the given string, possible values are:
 // - new: new connections
 // - est: established connections
@@ -58,18 +55,13 @@
 
 	return connState
 }
->>>>>>> fb1c66ff
 
 // TrafficController is an interface being able to interact with the host
 // queueing discipline
 type TrafficController interface {
 	AddNetem(ifaces []string, parent string, handle uint32, delay time.Duration, delayJitter time.Duration, drop int, corrupt int, duplicate int) error
 	AddPrio(ifaces []string, parent string, handle uint32, bands uint32, priomap [16]uint32) error
-<<<<<<< HEAD
-	AddFilter(ifaces []string, parent string, handle uint32, srcIP, dstIP *net.IPNet, srcPort, dstPort int, protocol string, flowid string) (uint32, error)
-=======
-	AddFilter(ifaces []string, parent string, priority uint32, handle uint32, srcIP, dstIP *net.IPNet, srcPort, dstPort int, protocol Protocol, connState connState, flowid string) error
->>>>>>> fb1c66ff
+	AddFilter(ifaces []string, parent string, handle uint32, srcIP, dstIP *net.IPNet, srcPort, dstPort int, protocol Protocol, connState connState, flowid string) (uint32, error)
 	DeleteFilter(iface string, priority uint32) error
 	AddCgroupFilter(ifaces []string, parent string, handle uint32) error
 	AddOutputLimit(ifaces []string, parent string, handle uint32, bytesPerSec uint) error
@@ -207,16 +199,8 @@
 }
 
 // AddFilter generates a filter to redirect the traffic matching the given ip, port and protocol to the given flowid
-<<<<<<< HEAD
-func (t *tc) AddFilter(ifaces []string, parent string, handle uint32, srcIP, dstIP *net.IPNet, srcPort, dstPort int, protocol string, flowid string) (uint32, error) {
-	var params string
-
-	// ensure at least an IP or a port has been specified (otherwise the filter doesn't make sense)
-	if srcIP == nil && dstIP == nil && srcPort == 0 && dstPort == 0 && protocol == "" {
-		return 0, fmt.Errorf("wrong filter, at least an IP or a port must be specified")
-=======
 // this function relies on the tc flower (https://man7.org/linux/man-pages/man8/tc-flower.8.html) filtering module
-func (t tc) AddFilter(ifaces []string, parent string, priority uint32, handle uint32, srcIP, dstIP *net.IPNet, srcPort, dstPort int, protocol Protocol, connState connState, flowid string) error {
+func (t *tc) AddFilter(ifaces []string, parent string, handle uint32, srcIP, dstIP *net.IPNet, srcPort, dstPort int, protocol Protocol, connState connState, flowid string) (uint32, error) {
 	var params, filterProtocol string
 
 	// match protocol if specified, default to tcp otherwise
@@ -227,8 +211,7 @@
 	case ARP:
 		filterProtocol = "arp"
 	default:
-		return fmt.Errorf("unexpected protocol: %s", protocol)
->>>>>>> fb1c66ff
+		return 0, fmt.Errorf("unexpected protocol: %s", protocol)
 	}
 
 	// match ip if specified
@@ -262,13 +245,8 @@
 	}
 
 	for _, iface := range ifaces {
-<<<<<<< HEAD
-		if _, _, err := t.executer.Run(buildCmd("filter", iface, parent, priority, handle, "u32", params)...); err != nil {
+		if _, _, err := t.executer.Run(buildCmd("filter", iface, parent, filterProtocol, priority, handle, "flower", params)...); err != nil {
 			return 0, err
-=======
-		if _, _, err := t.executer.Run(buildCmd("filter", iface, parent, filterProtocol, priority, handle, "flower", params)...); err != nil {
-			return err
->>>>>>> fb1c66ff
 		}
 	}
 
@@ -294,7 +272,6 @@
 	return nil
 }
 
-<<<<<<< HEAD
 func (t *tc) getNewPriority() (uint32, error) {
 	priority := uint32(0)
 
@@ -311,21 +288,7 @@
 	return priority, nil
 }
 
-func getProtocolIndentifier(protocol string) protocolIdentifier {
-	switch strings.ToLower(protocol) {
-	case "tcp":
-		return protocolTCP
-	case "udp":
-		return protocolUDP
-	default:
-		return protocolIP
-	}
-}
-
-func buildCmd(module string, iface string, parent string, priority uint32, handle uint32, kind string, parameters string) []string {
-=======
 func buildCmd(module string, iface string, parent string, protocol string, priority uint32, handle uint32, kind string, parameters string) []string {
->>>>>>> fb1c66ff
 	cmd := fmt.Sprintf("%s add dev %s", module, iface)
 
 	if protocol != "" {
