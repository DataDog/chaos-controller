--- conflicted
+++ resolved
@@ -50,24 +50,14 @@
         app: demo-nginx
     spec:
       containers:
-<<<<<<< HEAD
         - name: nginx
-          image: nginx
+          image: nginx:1.21.6
           livenessProbe:
             httpGet:
               path: /
               port: 80
-            initialDelaySeconds: 10
-            periodSeconds: 50
-=======
-      - name: nginx
-        image: nginx:1.21.6
-        livenessProbe:
-          httpGet:
-            path: /
-            port: 80
-          initialDelaySeconds: 3
-          periodSeconds: 3
+            initialDelaySeconds: 3
+            periodSeconds: 3
 ---
 apiVersion: apps/v1
 kind: Deployment
@@ -87,28 +77,31 @@
         app: demo-curl
     spec:
       containers:
-      - name: curl
-        image: alpine/curl:3.14
-        command: ["/bin/sh"]
-        args: ["-c", "while true; do curl -vvv http://demo.chaos-demo.svc.cluster.local:8080; sleep 1; done"]
-        volumeMounts:
-        - mountPath: /mnt/data
-          name: data
-        resources:
-          limits:
-            cpu: 1
-      - name: dummy
-        image: ubuntu:bionic-20220128
-        command: ["/bin/bash"]
-        args: ["-c", "while true; do sleep 1; done"]
-        volumeMounts:
-        - mountPath: /mnt/data
-          name: data
+        - name: curl
+          image: alpine/curl:3.14
+          command: ["/bin/sh"]
+          args:
+            [
+              "-c",
+              "while true; do curl -vvv http://demo.chaos-demo.svc.cluster.local:8080; sleep 1; done",
+            ]
+          volumeMounts:
+            - mountPath: /mnt/data
+              name: data
+          resources:
+            limits:
+              cpu: 1
+        - name: dummy
+          image: ubuntu:bionic-20220128
+          command: ["/bin/bash"]
+          args: ["-c", "while true; do sleep 1; done"]
+          volumeMounts:
+            - mountPath: /mnt/data
+              name: data
       volumes:
-      - name: data
-        persistentVolumeClaim:
-          claimName: demo
->>>>>>> c7c17ddc
+        - name: data
+          persistentVolumeClaim:
+            claimName: demo
 ---
 apiVersion: v1
 kind: Service
