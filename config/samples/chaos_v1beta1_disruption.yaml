--- conflicted
+++ resolved
@@ -18,10 +18,7 @@
     port: 8080 # port to drop packets on
     corrupt: 0
     protocol: tcp # protocol to drop packets on (can be tcp or udp)
-<<<<<<< HEAD
     allowEstablishment: false # allow connection to be established before dropping packets (drops established connections packets only)
-=======
-    allowEstablishment: true # allow connection to be established before dropping packets (drops established connections packets only)
   networkLatency: # network latency
     delay: 1000 # delay in ms
     hosts: # destination hosts to add latency to
@@ -31,5 +28,4 @@
     shutdown: true # shutdown the host instead of triggering a stack dump
   cpuPressure: {} # cpu load generator
   networkLimitation: # output bandwidth limit
-    bytesPerSec: 100000 # 100kbps, visible but not backbreaking
->>>>>>> cf384ffc
+    bytesPerSec: 100000 # 100kbps, visible but not backbreaking