
---
apiVersion: apiextensions.k8s.io/v1beta1
kind: CustomResourceDefinition
metadata:
  annotations:
    controller-gen.kubebuilder.io/version: v0.2.4
  creationTimestamp: null
  name: disruptions.chaos.datadoghq.com
spec:
  group: chaos.datadoghq.com
  names:
    kind: Disruption
    listKind: DisruptionList
    plural: disruptions
    shortNames:
    - dis
    singular: disruption
  scope: Namespaced
  validation:
    openAPIV3Schema:
      description: Disruption is the Schema for the disruptions API
      properties:
        apiVersion:
          description: 'APIVersion defines the versioned schema of this representation
            of an object. Servers should convert recognized schemas to the latest
            internal value, and may reject unrecognized values. More info: https://git.k8s.io/community/contributors/devel/sig-architecture/api-conventions.md#resources'
          type: string
        kind:
          description: 'Kind is a string value representing the REST resource this
            object represents. Servers may infer this from the endpoint the client
            submits requests to. Cannot be updated. In CamelCase. More info: https://git.k8s.io/community/contributors/devel/sig-architecture/api-conventions.md#types-kinds'
          type: string
        metadata:
          type: object
        spec:
          description: DisruptionSpec defines the desired state of Disruption
          properties:
            count:
              type: integer
            cpuPressure:
              description: CPUPressureSpec represents a node failure injection
              nullable: true
              type: object
            networkFailure:
              description: NetworkFailureSpec represents a network failure injection
              nullable: true
              properties:
                allowEstablishment:
                  type: boolean
                corrupt:
                  type: integer
                drop:
                  type: integer
                hosts:
                  items:
                    type: string
                  nullable: true
                  type: array
                port:
                  type: integer
                protocol:
                  type: string
              required:
              - corrupt
              - drop
              - port
              - protocol
              type: object
            networkLatency:
              description: NetworkLatencySpec represents a network latency injection
              nullable: true
              properties:
                delay:
                  maximum: 59999
                  type: integer
                hosts:
                  items:
                    type: string
                  nullable: true
                  type: array
                port:
                  nullable: true
                  type: integer
              required:
              - delay
<<<<<<< HEAD
=======
              type: object
            networkLimitation:
              description: NetworkLimitationSpec represents a network bandwidth limitation
                injection
              nullable: true
              properties:
                bytesPerSec:
                  type: integer
                hosts:
                  items:
                    type: string
                  nullable: true
                  type: array
                port:
                  nullable: true
                  type: integer
              required:
              - bytesPerSec
>>>>>>> cf384ffc
              type: object
            nodeFailure:
              description: NodeFailureSpec represents a node failure injection
              nullable: true
              properties:
                shutdown:
                  type: boolean
              type: object
            selector:
              additionalProperties:
                type: string
              description: Set is a map of label:value. It implements Labels.
              type: object
          required:
          - count
          - selector
          type: object
        status:
          description: DisruptionStatus defines the observed state of Disruption
          properties:
            isFinalizing:
              type: boolean
            isInjected:
              type: boolean
            targetPods:
              items:
                type: string
              nullable: true
              type: array
          type: object
      type: object
  version: v1beta1
  versions:
  - name: v1beta1
    served: true
    storage: true
status:
  acceptedNames:
    kind: ""
    plural: ""
  conditions: []
  storedVersions: []<|MERGE_RESOLUTION|>--- conflicted
+++ resolved
@@ -84,8 +84,6 @@
                   type: integer
               required:
               - delay
-<<<<<<< HEAD
-=======
               type: object
             networkLimitation:
               description: NetworkLimitationSpec represents a network bandwidth limitation
@@ -104,7 +102,6 @@
                   type: integer
               required:
               - bytesPerSec
->>>>>>> cf384ffc
               type: object
             nodeFailure:
               description: NodeFailureSpec represents a node failure injection
