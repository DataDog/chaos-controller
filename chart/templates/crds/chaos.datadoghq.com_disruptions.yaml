--- conflicted
+++ resolved
@@ -4,7 +4,7 @@
 kind: CustomResourceDefinition
 metadata:
   annotations:
-    controller-gen.kubebuilder.io/version: v0.7.0
+    controller-gen.kubebuilder.io/version: v0.6.2
   creationTimestamp: null
   name: disruptions.chaos.datadoghq.com
 spec:
@@ -219,65 +219,6 @@
                           - ""
                           type: string
                       type: object
-<<<<<<< HEAD
-                  type: object
-                disableAll:
-                  type: boolean
-                disableCountTooLarge:
-                  type: boolean
-                disableNeitherHostNorPort:
-                  type: boolean
-                disableSpecificContainDisk:
-                  type: boolean
-              type: object
-          required:
-          - count
-          type: object
-        status:
-          description: DisruptionStatus defines the observed state of Disruption
-          properties:
-            desiredTargetsCount:
-              description: Number of targets we want to target (count)
-              type: integer
-            ignoredTargetsCount:
-              description: Targets ignored by the disruption, (not in a ready state,
-                already targeted, not in the count percentage...)
-              type: integer
-            injectedTargetsCount:
-              description: Number of targets with a chaos pod ready
-              type: integer
-            injectionStatus:
-              description: DisruptionInjectionStatus represents the injection status
-                of a disruption
-              enum:
-              - NotInjected
-              - PartiallyInjected
-              - Injected
-              - PreviouslyInjected
-              type: string
-            isInjected:
-              type: boolean
-            isStuckOnRemoval:
-              type: boolean
-            selectedTargetsCount:
-              description: Actual targets selected by the disruption
-              type: integer
-            targets:
-              items:
-                type: string
-              nullable: true
-              type: array
-          required:
-          - desiredTargetsCount
-          - ignoredTargetsCount
-          - injectedTargetsCount
-          - selectedTargetsCount
-          type: object
-      type: object
-  version: v1beta1
-  versions:
-  - name: v1beta1
-=======
                     nullable: true
                     type: array
                   bandwidthLimit:
@@ -421,6 +362,16 @@
           status:
             description: DisruptionStatus defines the observed state of Disruption
             properties:
+              desiredTargetsCount:
+                description: Number of targets we want to target (count)
+                type: integer
+              ignoredTargetsCount:
+                description: Targets ignored by the disruption, (not in a ready state,
+                  already targeted, not in the count percentage...)
+                type: integer
+              injectedTargetsCount:
+                description: Number of targets with a chaos pod ready
+                type: integer
               injectionStatus:
                 description: DisruptionInjectionStatus represents the injection status
                   of a disruption
@@ -434,14 +385,21 @@
                 type: boolean
               isStuckOnRemoval:
                 type: boolean
+              selectedTargetsCount:
+                description: Actual targets selected by the disruption
+                type: integer
               targets:
                 items:
                   type: string
                 nullable: true
                 type: array
+            required:
+            - desiredTargetsCount
+            - ignoredTargetsCount
+            - injectedTargetsCount
+            - selectedTargetsCount
             type: object
         type: object
->>>>>>> c12e70b6
     served: true
     storage: true
     subresources:
