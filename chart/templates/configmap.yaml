--- conflicted
+++ resolved
@@ -32,16 +32,13 @@
             - {{ . | quote }}
           {{- end }}
           headersFilepath: {{ .Values.controller.notifiers.http.headersFilepath | quote }}
-<<<<<<< HEAD
+        datadog:
+          enabled: {{ .Values.controller.notifiers.datadog.enabled }}
       cloudproviders:
         {{- if .Values.controller.cloudproviders.aws }}
         aws:
           iprangesurl: {{ .Values.controller.cloudproviders.aws.iprangesurl | quote }}
         {{- end }}
-=======
-        datadog:
-          enabled: {{ .Values.controller.notifiers.datadog.enabled }}
->>>>>>> b6ffa869
       deleteOnly: {{ .Values.controller.deleteOnly }}
       imagePullSecrets: {{ .Values.images.pullSecrets }}
       defaultDuration: {{ .Values.controller.defaultDuration }}
