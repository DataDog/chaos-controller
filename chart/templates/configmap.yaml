# Unless explicitly stated otherwise all files in this repository are licensed
# under the Apache License Version 2.0.
# This product includes software developed at Datadog (https://www.datadoghq.com/).
# Copyright 2022 Datadog, Inc.

apiVersion: v1
kind: ConfigMap
metadata:
  name: chaos-controller-config
  namespace: {{ .Values.chaosNamespace }}
data:
  config.yaml: |
    controller:
      metricsBindAddr: "127.0.0.1:8080"
      leaderElection: true
      metricsSink: {{ .Values.controller.metricsSink | quote }}
      enableSafeguards: {{ .Values.controller.enableSafeguards }}
      enableObserver: {{ .Values.controller.enableObserver }}
      notifiers:
        common:
          clusterName: {{ .Values.controller.notifiers.common.clusterName | quote }}
        noop:
          enabled: {{ .Values.controller.notifiers.noop.enabled }}
        slack:
          enabled: {{ .Values.controller.notifiers.slack.enabled }}
          tokenFilepath: {{ .Values.controller.notifiers.slack.tokenFilepath | quote }}
          mirrorSlackChannelId: {{ .Values.controller.notifiers.slack.mirrorSlackChannelId | quote }}
        http:
          enabled: {{ .Values.controller.notifiers.http.enabled }}
          url: {{ .Values.controller.notifiers.http.url | quote }}
          headers: {{- range .Values.controller.notifiers.http.headers }}
            - {{ . | quote }}
          {{- end }}
          headersFilepath: {{ .Values.controller.notifiers.http.headersFilepath | quote }}
        datadog:
          enabled: {{ .Values.controller.notifiers.datadog.enabled }}
      cloudProviders:
<<<<<<< HEAD
        pullInterval: {{ .Values.controller.cloudProviders.pullInterval }}
=======
        pullInterval: 24h
>>>>>>> e4a67cc0
      deleteOnly: {{ .Values.controller.deleteOnly }}
      imagePullSecrets: {{ .Values.images.pullSecrets }}
      defaultDuration: {{ .Values.controller.defaultDuration }}
      expiredDisruptionGCDelay: {{ .Values.controller.expiredDisruptionGCDelay }}
      userInfoHook: {{ .Values.controller.userInfoHook }}
      webhook:
        {{- if .Values.controller.webhook.generateCert }}
        certDir: /tmp/k8s-webhook-server/serving-certs
        {{- else }}
        certDir: {{ .Values.controller.webhook.certDir | quote }}
        {{- end }}
        host: {{ .Values.controller.webhook.host | quote }}
        port: {{ .Values.controller.webhook.port }}
      safeMode:
        enable: {{ .Values.controller.safeMode.enable }}
        networkThreshold: {{ .Values.controller.safeMode.networkThreshold }}
        clusterThreshold: {{ .Values.controller.safeMode.clusterThreshold }}
    injector:
      image: {{ .Values.images.injector | quote }}
      {{- if .Values.injector.annotations }}
      annotations:
        {{- range $key, $val := .Values.injector.annotations }}
        {{ $key }}: {{ $val | quote }}
        {{- end }}
      {{- end }}
      {{- if .Values.injector.labels }}
      labels:
        {{- range $key, $val := .Values.injector.labels }}
        {{ $key }}: {{ $val | quote }}
        {{- end }}
      {{- end }}
      serviceAccount: {{ .Values.injector.serviceAccount | quote }}
      chaosNamespace: {{ .Values.chaosNamespace | quote }}
      dnsDisruption:
        dnsServer: {{ .Values.injector.dnsDisruption.dnsServer | quote }}
        kubeDns: {{ .Values.injector.dnsDisruption.kubeDns | quote }}
      {{- if .Values.injector.networkDisruption.allowedHosts }}
      networkDisruption:
        allowedHosts:
          {{- range $index, $allowedHost := .Values.injector.networkDisruption.allowedHosts }}
          - {{ printf "%s;%v;%s;%s" ($allowedHost.host | default "") ($allowedHost.port | default "") ($allowedHost.protocol | default "") ($allowedHost.flow | default "") | quote }}
          {{- end }}
      {{- end }}
    handler:
      enabled: {{ .Values.handler.enabled }}
      image: {{ .Values.images.handler | quote }}
      timeout: {{ .Values.handler.timeout | quote }}<|MERGE_RESOLUTION|>--- conflicted
+++ resolved
@@ -35,11 +35,7 @@
         datadog:
           enabled: {{ .Values.controller.notifiers.datadog.enabled }}
       cloudProviders:
-<<<<<<< HEAD
-        pullInterval: {{ .Values.controller.cloudProviders.pullInterval }}
-=======
         pullInterval: 24h
->>>>>>> e4a67cc0
       deleteOnly: {{ .Values.controller.deleteOnly }}
       imagePullSecrets: {{ .Values.images.pullSecrets }}
       defaultDuration: {{ .Values.controller.defaultDuration }}
