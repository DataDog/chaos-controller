// Unless explicitly stated otherwise all files in this repository are licensed
// under the Apache License Version 2.0.
// This product includes software developed at Datadog (https://www.datadoghq.com/).
// Copyright 2022 Datadog, Inc.

/*
Licensed under the Apache License, Version 2.0 (the "License");
you may not use this file except in compliance with the License.
You may obtain a copy of the License at
    http://www.apache.org/licenses/LICENSE-2.0
Unless required by applicable law or agreed to in writing, software
distributed under the License is distributed on an "AS IS" BASIS,
WITHOUT WARRANTIES OR CONDITIONS OF ANY KIND, either express or implied.
See the License for the specific language governing permissions and
limitations under the License.
*/

package utils

import (
	"fmt"
	"time"

	"github.com/DataDog/chaos-controller/cloudservice"
	"github.com/DataDog/chaos-controller/metrics"
	"go.uber.org/zap"
	corev1 "k8s.io/api/core/v1"
	"k8s.io/client-go/tools/record"
	ctrl "sigs.k8s.io/controller-runtime"
)

// Contains returns true when the given string is present in the given slice
func Contains(s []string, str string) bool {
	for _, v := range s {
		if v == str {
			return true
		}
	}

	return false
}

type SetupWebhookWithManagerConfig struct {
<<<<<<< HEAD
	Manager                       ctrl.Manager
	Logger                        *zap.SugaredLogger
	MetricsSink                   metrics.Sink
	Recorder                      record.EventRecorder
	NamespaceThresholdFlag        int
	ClusterThresholdFlag          int
	EnableSafemodeFlag            bool
	DeleteOnlyFlag                bool
	HandlerEnabledFlag            bool
	DefaultDurationFlag           time.Duration
	CloudServicesProvidersManager *cloudservice.CloudServicesProvidersManager
=======
	Manager                ctrl.Manager
	Logger                 *zap.SugaredLogger
	MetricsSink            metrics.Sink
	Recorder               record.EventRecorder
	NamespaceThresholdFlag int
	ClusterThresholdFlag   int
	EnableSafemodeFlag     bool
	DeleteOnlyFlag         bool
	HandlerEnabledFlag     bool
	DefaultDurationFlag    time.Duration
	ChaosNamespace         string
}

// GetTargetedContainersInfo gets the IDs of the targeted containers or all container IDs found in a Pod
func GetTargetedContainersInfo(pod *corev1.Pod, targets []string) (map[string]string, error) {
	if len(pod.Status.ContainerStatuses) < 1 {
		return map[string]string{}, fmt.Errorf("missing container ids for pod '%s'", pod.Name)
	}

	allContainers := map[string]string{}
	targetedContainers := map[string]string{}

	ctns := append(pod.Status.ContainerStatuses, pod.Status.InitContainerStatuses...) //nolint:gocritic

	if len(targets) == 0 {
		// get all running containers ID
		for _, c := range ctns {
			if c.State.Running != nil {
				targetedContainers[c.Name] = c.ContainerID
			}
		}
	} else {
		// populate containers name/ID map
		for _, c := range ctns {
			allContainers[c.Name] = c.ContainerID
		}

		// look for the target in the map
		for _, target := range targets {
			if id, found := allContainers[target]; found {
				targetedContainers[target] = id
			} else {
				return nil, fmt.Errorf("could not find specified container in pod (pod: %s, target: %s)", pod.ObjectMeta.Name, target)
			}
		}
	}

	return targetedContainers, nil
>>>>>>> fb1c66ff
}<|MERGE_RESOLUTION|>--- conflicted
+++ resolved
@@ -41,7 +41,6 @@
 }
 
 type SetupWebhookWithManagerConfig struct {
-<<<<<<< HEAD
 	Manager                       ctrl.Manager
 	Logger                        *zap.SugaredLogger
 	MetricsSink                   metrics.Sink
@@ -52,19 +51,8 @@
 	DeleteOnlyFlag                bool
 	HandlerEnabledFlag            bool
 	DefaultDurationFlag           time.Duration
+	ChaosNamespace                string
 	CloudServicesProvidersManager *cloudservice.CloudServicesProvidersManager
-=======
-	Manager                ctrl.Manager
-	Logger                 *zap.SugaredLogger
-	MetricsSink            metrics.Sink
-	Recorder               record.EventRecorder
-	NamespaceThresholdFlag int
-	ClusterThresholdFlag   int
-	EnableSafemodeFlag     bool
-	DeleteOnlyFlag         bool
-	HandlerEnabledFlag     bool
-	DefaultDurationFlag    time.Duration
-	ChaosNamespace         string
 }
 
 // GetTargetedContainersInfo gets the IDs of the targeted containers or all container IDs found in a Pod
@@ -102,5 +90,4 @@
 	}
 
 	return targetedContainers, nil
->>>>>>> fb1c66ff
 }