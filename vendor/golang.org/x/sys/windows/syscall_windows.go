--- conflicted
+++ resolved
@@ -357,10 +357,7 @@
 //sys	IsWindowUnicode(hwnd HWND) (isUnicode bool) = user32.IsWindowUnicode
 //sys	IsWindowVisible(hwnd HWND) (isVisible bool) = user32.IsWindowVisible
 //sys	GetGUIThreadInfo(thread uint32, info *GUIThreadInfo) (err error) = user32.GetGUIThreadInfo
-<<<<<<< HEAD
-=======
 //sys	GetLargePageMinimum() (size uintptr)
->>>>>>> 600d8993
 
 // Volume Management Functions
 //sys	DefineDosDevice(flags uint32, deviceName *uint16, targetPath *uint16) (err error) = DefineDosDeviceW
